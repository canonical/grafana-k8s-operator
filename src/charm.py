#! /usr/bin/env python3
# -*- coding: utf-8 -*-
#
#  Copyright 2021 Canonical Ltd.
#
#  Licensed under the Apache License, Version 2.0 (the "License");
#  you may not use this file except in compliance with the License.
#  You may obtain a copy of the License at
#
#      http://www.apache.org/licenses/LICENSE-2.0
#
#  Unless required by applicable law or agreed to in writing, software
#  distributed under the License is distributed on an "AS IS" BASIS,
#  WITHOUT WARRANTIES OR CONDITIONS OF ANY KIND, either express or implied.
#  See the License for the specific language governing permissions and
#  limitations under the License.

"""A Kubernetes charm for Grafana."""

import configparser
import hashlib
import json
import logging
import os
import re
import secrets
import socket
import string
import time
from io import StringIO
from pathlib import Path
from typing import Any, Callable, Dict, cast, Optional
from urllib.parse import urlparse
import subprocess

import yaml
from charms.catalogue_k8s.v1.catalogue import CatalogueConsumer, CatalogueItem
from charms.grafana_k8s.v0.grafana_auth import AuthRequirer, AuthRequirerCharmEvents
from charms.grafana_k8s.v0.grafana_dashboard import GrafanaDashboardConsumer
from charms.grafana_k8s.v0.grafana_source import (
    GrafanaSourceConsumer,
    GrafanaSourceEvents,
    SourceFieldsMissingError,
)
from charms.hydra.v0.oauth import (
    ClientConfig as OauthClientConfig,
    OAuthInfoChangedEvent,
    OAuthRequirer,
)
from charms.observability_libs.v0.kubernetes_compute_resources_patch import (
    K8sResourcePatchFailedEvent,
    KubernetesComputeResourcesPatch,
    ResourceRequirements,
    adjust_resource_requirements,
)
from charms.observability_libs.v0.cert_handler import CertHandler
from charms.certificate_transfer_interface.v0.certificate_transfer import (
    CertificateAvailableEvent,
    CertificateRemovedEvent,
    CertificateTransferRequires,
)
from charms.prometheus_k8s.v0.prometheus_scrape import MetricsEndpointProvider
from charms.traefik_route_k8s.v0.traefik_route import TraefikRouteRequirer
from ops.charm import (
    ActionEvent,
    CharmBase,
    ConfigChangedEvent,
    HookEvent,
    RelationBrokenEvent,
    RelationChangedEvent,
    RelationJoinedEvent,
    UpgradeCharmEvent,
)
from charms.tempo_k8s.v1.charm_tracing import trace_charm
from charms.tempo_k8s.v2.tracing import TracingEndpointRequirer
from ops.framework import StoredState
from ops.main import main
from ops.model import ActiveStatus, BlockedStatus, MaintenanceStatus, OpenedPort

from ops.pebble import (
    APIError,
    ConnectionError,
    ChangeError,
    ExecError,
    Layer,
    PathError,
    ProtocolError,
)

from grafana_client import Grafana, GrafanaCommError

logger = logging.getLogger()

REQUIRED_DATABASE_FIELDS = {
    "type",  # mysql, postgres or sqlite3 (sqlite3 doesn't work for HA)
    "host",  # in the form '<url_or_ip>:<port>', e.g. 127.0.0.1:3306
    "name",
    "user",
    "password",
}

VALID_DATABASE_TYPES = {"mysql", "postgres", "sqlite3"}
VALID_AUTHENTICATION_MODES = {"proxy"}

CONFIG_PATH = "/etc/grafana/grafana-config.ini"
PROVISIONING_PATH = "/etc/grafana/provisioning"
DATASOURCES_PATH = "/etc/grafana/provisioning/datasources/datasources.yaml"
GRAFANA_CRT_PATH = "/etc/grafana/grafana.crt"
GRAFANA_KEY_PATH = "/etc/grafana/grafana.key"
CA_CERT_PATH = Path("/usr/local/share/ca-certificates/cos-ca.crt")

DATABASE = "database"
PEER = "grafana"
PORT = 3000
DATABASE_PATH = "/var/lib/grafana/grafana.db"

# Template for storing trusted certificate in a file.
TRUSTED_CA_TEMPLATE = string.Template(
    "/usr/local/share/ca-certificates/trusted-ca-cert-$rel_id-ca.crt"
)
# https://grafana.com/docs/grafana/latest/setup-grafana/configure-security/configure-authentication/generic-oauth
OAUTH_SCOPES = "openid email offline_access"
OAUTH_GRANT_TYPES = ["authorization_code", "refresh_token"]


@trace_charm(
    tracing_endpoint="tracing_endpoint",
    server_cert="server_cert_path",
    extra_types=[
        AuthRequirer,
        CertHandler,
        GrafanaDashboardConsumer,
        GrafanaSourceConsumer,
        KubernetesComputeResourcesPatch,
        MetricsEndpointProvider,
    ],
)
class GrafanaCharm(CharmBase):
    """Charm to run Grafana on Kubernetes.

    This charm allows for high-availability
    (as long as a non-sqlite database relation is present).

    Developers of this charm should be aware of the Grafana provisioning docs:
    https://grafana.com/docs/grafana/latest/administration/provisioning/
    """

    _stored = StoredState()

    def __init__(self, *args):
        super().__init__(*args)

        # -- initialize states --
        self.name = "grafana"
        self.containers = {
            "workload": self.unit.get_container(self.name),
            "replication": self.unit.get_container("litestream"),
        }
        self._grafana_config_ini_hash = None
        self._grafana_datasources_hash = None
        self._stored.set_default(admin_password="")

        # -- cert_handler
        self.cert_handler = CertHandler(
            charm=self,
            key="grafana-server-cert",
            peer_relation_name="replicas",
            extra_sans_dns=[socket.getfqdn()],
        )

        # -- trusted_cert_transfer
        self.trusted_cert_transfer = CertificateTransferRequires(self, "receive-ca-cert")

        # -- ingress via raw traefik_route
        # TraefikRouteRequirer expects an existing relation to be passed as part of the constructor,
        # so this may be none. Rely on `self.ingress.is_ready` later to check
        self.ingress = TraefikRouteRequirer(self, self.model.get_relation("ingress"), "ingress")  # type: ignore
        self.framework.observe(self.on["ingress"].relation_joined, self._configure_ingress)
        self.framework.observe(self.ingress.on.ready, self._on_ingress_ready)  # pyright: ignore
        self.framework.observe(self.on.leader_elected, self._configure_ingress)
        self.framework.observe(self.on.config_changed, self._configure_ingress)
        self.framework.observe(self.cert_handler.on.cert_changed, self._configure_ingress)

        # Assuming FQDN is always part of the SANs DNS.
        self.grafana_service = Grafana(f"{self._scheme}://{socket.getfqdn()}:{PORT}")

        self.metrics_endpoint = MetricsEndpointProvider(
            charm=self,
            jobs=self._scrape_jobs,
            refresh_event=[
                self.on.grafana_pebble_ready,  # pyright: ignore
                self.on.update_status,
                self.cert_handler.on.cert_changed,  # pyright: ignore
            ],
        )
<<<<<<< HEAD

        # todo when we bump to v2, add otlp_http for charm_tracing and otlp_grpc for the workload.
        self.tracing = TracingEndpointRequirer(self)
=======
        self.tracing = TracingEndpointRequirer(self, protocols=["otlp_http", "otlp_grpc"])
>>>>>>> 3a0706a2

        # -- standard events
        self.framework.observe(self.on.install, self._on_install)
        self.framework.observe(
            self.on.grafana_pebble_ready, self._on_pebble_ready  # pyright: ignore
        )
        self.framework.observe(self.on.config_changed, self._on_config_changed)
        self.framework.observe(self.on.stop, self._on_stop)
        self.framework.observe(self.on.upgrade_charm, self._on_upgrade_charm)
        self.framework.observe(
            self.on.get_admin_password_action,  # pyright: ignore
            self._on_get_admin_password,
        )

        # -- grafana_source relation observations
        self.source_consumer = GrafanaSourceConsumer(self, "grafana-source")
        self.framework.observe(
            self.source_consumer.on.sources_changed,  # pyright: ignore
            self._on_grafana_source_changed,
        )
        self.framework.observe(
            self.source_consumer.on.sources_to_delete_changed,  # pyright: ignore
            self._on_grafana_source_changed,
        )

        # -- self-monitoring
        self.framework.observe(
            self.source_consumer.on.sources_changed,  # pyright: ignore
            self._maybe_provision_own_dashboard,
        )
        self.framework.observe(
            self.on["metrics-endpoint"].relation_joined,
            self._maybe_provision_own_dashboard,
        )
        self.framework.observe(
            self.on["metrics-endpoint"].relation_broken,
            self._maybe_provision_own_dashboard,
        )

        # -- grafana_dashboard relation observations
        self.dashboard_consumer = GrafanaDashboardConsumer(self, "grafana-dashboard")
        self.framework.observe(
            self.dashboard_consumer.on.dashboards_changed,  # pyright: ignore
            self._on_dashboards_changed,
        )

        # -- Peer relation observations
        self.framework.observe(self.on[PEER].relation_changed, self._on_peer_data_changed)

        # -- database relation observations
        self.framework.observe(self.on[DATABASE].relation_changed, self._on_database_changed)
        self.framework.observe(self.on[DATABASE].relation_broken, self._on_database_broken)

        # -- k8s resource patch
        self.resource_patch = KubernetesComputeResourcesPatch(
            self, self.name, resource_reqs_func=self._resource_reqs_from_config
        )
        self.framework.observe(
            self.resource_patch.on.patch_failed, self._on_resource_patch_failed  # pyright: ignore
        )
        # -- grafana_auth relation observations
        self.grafana_auth_requirer = AuthRequirer(
            self,
            relation_name="grafana-auth",
            urls=[f"{self.app.name}:{PORT}"],
            refresh_event=self.on.grafana_pebble_ready,  # pyright: ignore
        )
        self.framework.observe(
            self.grafana_auth_requirer.on.auth_conf_available,  # pyright: ignore
            self._on_grafana_auth_conf_available,
        )

        # -- cert_handler observations
        self.framework.observe(
            self.cert_handler.on.cert_changed, self._on_server_cert_changed  # pyright: ignore
        )

        # -- trusted_cert_transfer observations
        self.framework.observe(
            self.trusted_cert_transfer.on.certificate_available,
            self._on_trusted_certificate_available,  # pyright: ignore
        )
        self.framework.observe(
            self.trusted_cert_transfer.on.certificate_removed,
            self._on_trusted_certificate_removed,  # pyright: ignore
        )
        # oauth relation
        self.oauth = OAuthRequirer(self, self._oauth_client_config)

        # oauth relation observations
        self.framework.observe(
            self.oauth.on.oauth_info_changed, self._on_oauth_info_changed  # pyright: ignore
        )
        self.framework.observe(
            self.oauth.on.oauth_info_removed, self._on_oauth_info_changed  # pyright: ignore
        )

        # self.catalog = CatalogueConsumer(charm=self, item=self._catalogue_item)

        self.catalog = CatalogueConsumer(charm=self, item=self._catalogue_item)

    @property
    def _catalogue_item(self) -> CatalogueItem:
        return CatalogueItem(
            name="Grafana",
            icon="bar-chart",
            url=self.external_url,
            description=(
                "Grafana allows you to query, visualize, alert on, and "
                "visualize metrics from mixed datasources in configurable "
                "dashboards for observability."
            ),
        )

    def _on_install(self, _):
        """Handler for the "install" event during which we will update the K8s service."""
        self.set_ports()

    def _on_config_changed(self, event: ConfigChangedEvent) -> None:
        """Event handler for the config-changed event.

        If the configuration is changed, update the variables we know about and
        restart the services. We don't know specifically whether it's a new install,
        a relation change, a leader election, or other, so call `_configure` to check
        the config files

        Args:
            event: a :class:`ConfigChangedEvent` to signal that something happened
        """
        self._configure()
        self._configure_replication()

    def _on_ingress_ready(self, _) -> None:
        """Once Traefik tells us our external URL, make sure we reconfigure Grafana."""
        self._configure()

    def _configure_ingress(self, event: HookEvent) -> None:
        """Set up ingress if a relation is joined, config changed, or a new leader election.

        Since ingress-per-unit and ingress-per-app are not appropriate, as only the Grafana
        leader must be exposed over ingress in order for interactions with sqlite replication
        to work as expected to propagate changes across to follower units, ensuring that things
        are configured correctly on election is crucial.

        Also since :class:`TraefikRouteRequirer` may not have been constructed with an existing
        relation if a :class:`RelationJoinedEvent` comes through during the charm lifecycle, if we
        get one here, we should recreate it, but OF will give us grief about "two objects claiming
        to be ...", so manipulate its private `_relation` variable instead.

        Args:
            event: a :class:`HookEvent` to signal a change we may need to respond to.
        """
        if not self.unit.is_leader():
            return

        # If it's a RelationJoinedEvent, set it in the ingress object
        if isinstance(event, RelationJoinedEvent):
            self.ingress._relation = event.relation

        # No matter what, check readiness -- this blindly checks whether `ingress._relation` is not
        # None, so it overlaps a little with the above, but works as expected on leader elections
        # and config-change
        if self.ingress.is_ready():
            self._configure()
            self.ingress.submit_to_traefik(self._ingress_config)

    def _configure_replication(self) -> None:
        """Checks to ensure that the leader is streaming DB changes, and others are listening.

        If a leader election event through `config-changed` would result in a new primary, start
        it. If the address provided by the leader in peer data changes, `leader` will be false,
        and replicas will be started.
        """
        if not self.containers["replication"].can_connect():
            return

        restart = False
        leader = self.unit.is_leader()

        if (
            self.containers["replication"].get_plan().services
            != self._build_replication(leader).services
        ):
            restart = True

        litestream_config = {"addr": ":9876", "dbs": [{"path": DATABASE_PATH}]}

        if not leader:
            litestream_config["dbs"][0].update({"upstream": {"url": "http://${LITESTREAM_UPSTREAM_URL}"}})  # type: ignore

        container = self.containers["replication"]
        if container.can_connect():
            container.push("/etc/litestream.yml", yaml.dump(litestream_config), make_dirs=True)

        if restart:
            self.restart_litestream(leader)

    def _on_grafana_source_changed(self, _: GrafanaSourceEvents) -> None:
        """When a grafana-source is added or modified, update the config.

        Args:
            event: a :class:`GrafanaSourceEvents` instance sent from the provider
        """
        self._configure()

    def _maybe_provision_own_dashboard(self, event: HookEvent) -> None:
        """If all the prerequisites are enabled, provision a self-monitoring dashboard.

        Requires:
            A Prometheus relation on self.prometheus_scrape
            The SAME Prometheus relation again on grafana_source

        If those are true, we have a Prometheus scraping this Grafana, and we should
        provision our dashboard.
        """
        container = self.unit.get_container(self.name)
        if not container.can_connect():
            logger.warning("Cannot connect to Pebble yet, not provisioning own dashboard")
            return

        source_related_apps = [rel.app for rel in self.model.relations["grafana-source"]]
        scrape_related_apps = [rel.app for rel in self.model.relations["metrics-endpoint"]]

        has_relation = any(
            source for source in source_related_apps if source in scrape_related_apps
        )

        dashboards_dir_path = os.path.join(PROVISIONING_PATH, "dashboards")
        self.init_dashboard_provisioning(dashboards_dir_path)

        dashboard_path = os.path.join(dashboards_dir_path, "self_dashboard.json")
        if has_relation and self.unit.is_leader():
            # This is not going through the library due to the massive refactor needed in order
            # to squash all the `validate_relation_direction` and structure around smashing
            # the datastructures for a self-monitoring use case.
            container.push(
                dashboard_path, Path("src/self_dashboard.json").read_bytes(), make_dirs=True
            )
        elif not has_relation or isinstance(event, RelationBrokenEvent):
            if container.list_files(dashboards_dir_path, pattern="self_dashboard.json"):
                container.remove_path(dashboard_path)
                logger.debug("Removed dashboard %s", dashboard_path)
                self.restart_grafana()

    def _on_upgrade_charm(self, event: UpgradeCharmEvent) -> None:
        """Re-provision Grafana and its datasources on upgrade.

        Args:
            event: a :class:`UpgradeCharmEvent` to signal the upgrade
        """
        self.source_consumer.upgrade_keys()
        self.dashboard_consumer.update_dashboards()
        self._configure()
        self._on_dashboards_changed(event)

    def _on_stop(self, _) -> None:
        """Go into maintenance state if the unit is stopped."""
        self.unit.status = MaintenanceStatus("Application is terminating.")

    def _check_datasource_provisioning(self) -> bool:
        """Check whether datasources need to be (re)provisioned."""
        grafana_datasources = self._generate_datasource_config()
        datasources_hash = hashlib.sha256(str(grafana_datasources).encode("utf-8")).hexdigest()
        if not self.grafana_datasources_hash == datasources_hash:
            self.grafana_datasources_hash = datasources_hash
            self._update_datasource_config(grafana_datasources)
            logger.info("Updated Grafana's datasource configuration")

            return True
        return False

    def _configure(self, force_restart: bool = False) -> None:
        """Configure Grafana.

        Generate configuration files and check the sums against what is
        already stored in the charm. If either the base Grafana config
        or the datasource config differs, restart Grafana.

        If ``force_restart``: restart grafana regardless.
        """
        if not self.containers["workload"].can_connect():
            return
        logger.debug("Handling grafana-k8s configuration change")
        restart = force_restart

        # Generate a new base config and see if it differs from what we have.
        # If it does, store it and signal that we should restart Grafana
        grafana_config_ini = self._generate_grafana_config()
        config_ini_hash = hashlib.sha256(str(grafana_config_ini).encode("utf-8")).hexdigest()
        if not self.grafana_config_ini_hash == config_ini_hash:
            self.grafana_config_ini_hash = config_ini_hash
            self._update_grafana_config_ini(grafana_config_ini)
            logger.info("Updated Grafana's base configuration")

            restart = True

        self.oauth.update_client_config(client_config=self._oauth_client_config)

        if self._check_datasource_provisioning():
            # Non-leaders will get updates from litestream
            if self.unit.is_leader():
                restart = True

        if self.containers["workload"].get_plan().services != self._build_layer().services:
            restart = True

        if not self.resource_patch.is_ready():
            if isinstance(self.unit.status, ActiveStatus) or self.unit.status.message == "":
                self.unit.status = MaintenanceStatus("Waiting for resource limit patch to apply")
            return

        if restart:
            self.restart_grafana()
        else:
            # All clear, move to active.
            # We can basically only get here if the charm is completely restarted, but all
            # the configs are correct, with the correct pebble plan, such as a node reboot.
            #
            # A node reboot does not send any identifiable events (`start`, `pebble_ready`), so
            # this is more or less the 'fallthrough' part of a case statement
            if not isinstance(self.unit.status, ActiveStatus):
                self.unit.status = ActiveStatus()

        self.catalog.update_item(item=self._catalogue_item)

    def _update_datasource_config(self, config: str) -> None:
        """Write an updated datasource configuration file to the Pebble container if necessary.

        Args:
            config: A :str: containing the datasource configuration
        """
        container = self.unit.get_container(self.name)

        try:
            container.push(DATASOURCES_PATH, config, make_dirs=True)
        except ConnectionError:
            logger.error(
                "Could not push datasource config. Pebble refused connection. Shutting down?"
            )

    def _update_grafana_config_ini(self, config: str) -> None:
        """Write an updated Grafana configuration file to the Pebble container if necessary.

        Args:
            config: A :str: containing the datasource configuration
        """
        try:
            self.containers["workload"].push(CONFIG_PATH, config, make_dirs=True)
        except ConnectionError:
            logger.error(
                "Could not push datasource config. Pebble refused connection. Shutting down?"
            )

    @property
    def has_peers(self) -> bool:
        """Check whether there are any other Grafanas as peers."""
        rel = self.model.get_relation(PEER)
        return len(rel.units) > 0 if rel is not None else False

    @property
    def peers(self):
        """Fetch the peer relation."""
        return self.model.get_relation(PEER)

    def set_peer_data(self, key: str, data: Any) -> None:
        """Put information into the peer data bucket instead of `StoredState`."""
        if self.peers:
            self.peers.data[self.app][key] = json.dumps(data)

    def get_peer_data(self, key: str) -> Any:
        """Retrieve information from the peer data bucket instead of `StoredState`."""
        if not self.peers:
            return {}
        data = self.peers.data[self.app].get(key, "")
        return json.loads(data) if data else {}

    ############################
    # DASHBOARD IMPORT
    ###########################
    def init_dashboard_provisioning(self, dashboard_path: str):
        """Initialise the provisioning of Grafana dashboards.

        Args:
            dashboard_path: str; A file path to the dashboard to provision
        """
        self._configure()
        logger.info("Initializing dashboard provisioning path")
        container = self.unit.get_container(self.name)

        dashboard_config = {
            "apiVersion": 1,
            "providers": [
                {
                    "name": "Default",
                    "updateIntervalSeconds": "5",
                    "type": "file",
                    "options": {"path": dashboard_path},
                }
            ],
        }

        default_config = os.path.join(dashboard_path, "default.yaml")
        default_config_string = yaml.dump(dashboard_config)

        if not os.path.exists(dashboard_path):
            try:
                container.push(default_config, default_config_string, make_dirs=True)
                self.restart_grafana()
            except ConnectionError:
                logger.warning(
                    "Could not push default dashboard configuration. Pebble shutting down?"
                )

    def _on_dashboards_changed(self, event) -> None:
        self._update_dashboards(event)

    def _update_dashboards(self, event) -> None:
        container = self.unit.get_container(self.name)
        dashboards_dir_path = os.path.join(PROVISIONING_PATH, "dashboards")

        self.init_dashboard_provisioning(dashboards_dir_path)

        if not container.can_connect():
            logger.debug("Cannot connect to Pebble yet, deferring event")
            event.defer()
            return

        dashboards_file_to_be_kept = {}
        try:
            for dashboard_file in container.list_files(dashboards_dir_path, pattern="juju_*.json"):
                dashboards_file_to_be_kept[dashboard_file.path] = False

            for dashboard in self.dashboard_consumer.dashboards:
                dashboard_content = dashboard["content"]
                dashboard_content_bytes = dashboard_content.encode("utf-8")
                dashboard_content_digest = hashlib.sha256(dashboard_content_bytes).hexdigest()
                dashboard_filename = "juju_{}_{}.json".format(
                    dashboard["charm"], dashboard_content_digest[0:7]
                )

                path = os.path.join(dashboards_dir_path, dashboard_filename)
                dashboards_file_to_be_kept[path] = True

                logger.debug("New dashboard %s", path)
                container.push(path, dashboard_content_bytes, make_dirs=True)

            for dashboard_file_path, to_be_kept in dashboards_file_to_be_kept.items():
                if not to_be_kept:
                    container.remove_path(dashboard_file_path)
                    logger.debug("Removed dashboard %s", dashboard_file_path)

        except ConnectionError:
            logger.exception("Could not update dashboards. Pebble shutting down?")

    def set_ports(self):
        """Open necessary (and close no longer needed) workload ports."""
        planned_ports = {OpenedPort("tcp", PORT)} if self.unit.is_leader() else set()
        actual_ports = self.unit.opened_ports()

        # Ports may change across an upgrade, so need to sync
        ports_to_close = actual_ports.difference(planned_ports)
        for p in ports_to_close:
            self.unit.close_port(p.protocol, p.port)

        new_ports_to_open = planned_ports.difference(actual_ports)
        for p in new_ports_to_open:
            self.unit.open_port(p.protocol, p.port)

    #####################################

    # DATABASE EVENTS

    #####################################

    @property
    def has_db(self) -> bool:
        """Only consider a DB connection if we have config info."""
        rel = self.model.get_relation(DATABASE)
        return len(rel.units) > 0 if rel is not None else False

    def _on_peer_data_changed(self, _: RelationChangedEvent) -> None:
        """Get the replica primary address from peer data so we can check whether to restart.

        Args:
            event: A :class:`RelationChangedEvent` from a `grafana` source
        """
        primary_addr = self.get_peer_data("replica_primary")

        # If we found a key for the address of a primary, ensure that replication reflects the
        # current state. It is necessary to watch for peer_data_changed events, since a
        # leader election may not run any in specific order. Checking here ensures that, once
        # a new leader is elected AND updates the bucket with its address, that secondaries
        # are notified of where they should look to replication stream now, and restart their
        # clients. It is, generally, a way to guarantee the ordering between:
        #   - new leader elected
        #   - leader restarts litestream in "primary" mode (no `upstream:` in the config)
        #   - leader sets `replica_primary` in the peer databag as part of _build_replication
        #   - other units get on_peer_data_changed
        #   - secondaries get the "correct" primary and restart
        if primary_addr:
            self._configure_replication()

    def _on_database_changed(self, event: RelationChangedEvent) -> None:
        """Sets configuration information for database connection.

        Args:
            event: A :class:`RelationChangedEvent` from a `database` source
        """
        if not self.unit.is_leader():
            return

        # Get required information
        database_fields = {
            field: event.relation.data[event.app].get(field) for field in REQUIRED_DATABASE_FIELDS  # type: ignore
        }

        # if any required fields are missing, warn the user and return
        missing_fields = [
            field for field in REQUIRED_DATABASE_FIELDS if database_fields.get(field) is None
        ]
        if len(missing_fields) > 0:
            raise SourceFieldsMissingError(
                "Missing required data fields for database relation: {}".format(missing_fields)
            )

        # add the new database relation data to the datastore
        db_info = {field: value for field, value in database_fields.items() if value}
        self.set_peer_data("database", db_info)

        self._configure()

    def _on_database_broken(self, event: RelationBrokenEvent) -> None:
        """Removes database connection info from datastore.

        We are guaranteed to only have one DB connection, so clearing
        `datastore.database` is all we need for the change to be propagated
        to the Pebble container.

        Args:
            event: a :class:`RelationBrokenEvent` from a `database` source
        """
        if not self.unit.is_leader():
            return

        # remove the existing database info from datastore
        self.set_peer_data("database", {})
        logger.info("Removing the grafana-k8s database backend config")

        # Cleanup the config file
        self._configure()

    def _generate_grafana_config(self) -> str:
        """Generate a database configuration for Grafana.

        For now, this only creates database information, since everything else
        can be set in ENV variables, but leave for expansion later so we can
        hide auth secrets
        """
        configs = [self._generate_tracing_config()]
        if self.has_db:
            configs.append(self._generate_database_config())
        else:
            with StringIO() as data:
                config_ini = configparser.ConfigParser()
                config_ini["database"] = {
                    "type": "sqlite3",
                    "path": DATABASE_PATH,
                }
                config_ini.write(data)
                data.seek(0)
                configs.append(data.read())

        return "\n".join(filter(bool, configs))

    def _generate_tracing_config(self) -> str:
        """Generate tracing configuration.

        Returns:
            A string containing the required tracing information to be stubbed into the config
            file.
        """
        tracing = self.tracing
        if not tracing.is_ready():
            return ""
<<<<<<< HEAD
        # endpoint = tracing.get()
=======
        endpoint = tracing.otlp_grpc_endpoint()
>>>>>>> 3a0706a2
        if endpoint is None:
            return ""

        config_ini = configparser.ConfigParser()
        config_ini["tracing.opentelemetry"] = {
            "sampler_type": "probabilistic",
            "sampler_param": "0.01",
        }
<<<<<<< HEAD
        # ref: https://github.com/grafana/grafana/blob/main/conf/defaults.ini#L1500
        config_ini["tracing.opentelemetry.jaeger"] = {
=======
        # ref: https://github.com/grafana/grafana/blob/main/conf/defaults.ini#L1505
        config_ini["tracing.opentelemetry.otlp"] = {
>>>>>>> 3a0706a2
            "address": endpoint,
        }

        # This is silly, but a ConfigParser() handles this nicer than
        # raw string manipulation
        data = StringIO()
        config_ini.write(data)
        ret = data.getvalue()
        return ret

    def _generate_database_config(self) -> str:
        """Generate a database configuration.

        Returns:
            A string containing the required database information to be stubbed into the config
            file.
        """
        db_config = self.get_peer_data("database")
        if not db_config:
            return ""

        config_ini = configparser.ConfigParser()
        db_type = "mysql"

        db_url = "{0}://{1}:{2}@{3}/{4}".format(
            db_type,
            db_config.get("user"),
            db_config.get("password"),
            db_config.get("host"),
            db_config.get("name"),
        )
        config_ini["database"] = {
            "type": db_type,
            "host": db_config.get("host"),
            "name": db_config.get("name", ""),
            "user": db_config.get("user", ""),
            "password": db_config.get("password", ""),
            "url": db_url,
        }

        # This is still silly
        data = StringIO()
        config_ini.write(data)
        ret = data.getvalue()
        return ret

    #####################################

    # PEBBLE OPERATIONS

    #####################################

    def _on_pebble_ready(self, event) -> None:
        """When Pebble is ready, start everything up."""
        self._configure()
        self.source_consumer.upgrade_keys()
        self.dashboard_consumer.update_dashboards()
        self._update_dashboards(event)

        # In case of a restart caused by an error, we collect all trusted certs from relation receive-ca-cert
        self._update_trusted_ca_certs()

        version = self.grafana_version
        if version is not None:
            self.unit.set_workload_version(version)
        else:
            logger.debug(
                "Cannot set workload version at this time: could not get Alertmanager version."
            )

    def _cert_ready(self):
        # Verify that the certificate and key are correctly configured
        workload = self.containers["workload"]
        return (
            self.cert_handler.cert
            and self.cert_handler.key
            and workload.exists(GRAFANA_CRT_PATH)
            and workload.exists(GRAFANA_KEY_PATH)
        )

    def restart_grafana(self) -> None:
        """Restart the pebble container.

        `container.replan()` is intentionally avoided, since if no environment
        variables are changed, this will not actually restart Grafana, which is
        necessary to reload the provisioning files.

        Note that Grafana does not support SIGHUP, so a full restart is needed.
        """
        # Before building the layer, we update our certificates if tls is enabled.
        # This is needed here to circumvent a code ordering issue that results in:
        #   *api.HTTPServer run error: cert_file cannot be empty when using HTTPS
        #   ERROR cannot start service: exited quickly with code 1
        if self.cert_handler.enabled:
            logger.debug("TLS enabled: updating certs")
            self._update_cert()
            # now that this is done, build_layer should include cert and key into the config and we'll
            # be sure that the files are actually there before grafana is (re)started.

        # If available, we collect all trusted certs from the receive-ca-cert relation
        # we do this here, downstream from a container readiness check
        self._update_trusted_ca_certs()

        layer = self._build_layer()
        try:
            self.containers["workload"].add_layer(self.name, layer, combine=True)
            if self.containers["workload"].get_service(self.name).is_running():
                self.containers["workload"].stop(self.name)

            self.containers["workload"].start(self.name)
            logger.info("Restarted grafana-k8s")

            if self._poll_container(self.containers["workload"].can_connect):
                # We should also make sure sqlite is in WAL mode for replication
                self.containers["workload"].push(
                    "/usr/local/bin/sqlite3",
                    Path("sqlite-static").read_bytes(),
                    permissions=0o755,
                    make_dirs=True,
                )

                pragma = self.containers["workload"].exec(
                    [
                        "/usr/local/bin/sqlite3",
                        DATABASE_PATH,
                        "pragma journal_mode=wal;",
                    ]
                )
                pragma.wait()

            self.unit.status = ActiveStatus()
        except ExecError as e:
            # debug because, on initial container startup when Grafana has an open lock and is
            # populating, this comes up with ERRCODE: 26
            logger.debug("Could not apply journal_mode pragma. Exit code: {}".format(e.exit_code))
        except ConnectionError:
            logger.error(
                "Could not restart grafana-k8s -- Pebble socket does "
                "not exist or is not responsive"
            )
        except ChangeError as e:
            logger.error("Could not restart grafana at this time: %s", e)

    def restart_litestream(self, leader: bool) -> None:
        """Restart the pebble container.

        `container.replan()` is intentionally avoided, since if no environment
        variables are changed, this will not actually restart Litestream.
        """
        layer = self._build_replication(leader)

        try:
            plan = self.containers["replication"].get_plan()
            if plan.services != layer.services:
                self.containers["replication"].add_layer("litestream", layer, combine=True)
                if self.containers["replication"].get_service("litestream").is_running():
                    self.containers["replication"].stop("litestream")

                self.containers["replication"].start("litestream")
                logger.info("Restarted replication")
        except ConnectionError:
            logger.error(
                "Could not restart replication -- Pebble socket does "
                "not exist or is not responsive"
            )

    def _build_layer(self) -> Layer:
        """Construct the pebble layer information.

        Ref: https://github.com/grafana/grafana/blob/main/conf/defaults.ini
        """
        # Placeholder for when we add "proper" mysql support for HA
        extra_info = {
            "GF_DATABASE_TYPE": "sqlite3",
        }

        # Juju Proxy settings
        extra_info.update(
            {
                "https_proxy": os.environ.get("JUJU_CHARM_HTTPS_PROXY", ""),
                "http_proxy": os.environ.get("JUJU_CHARM_HTTP_PROXY", ""),
                "no_proxy": os.environ.get("JUJU_CHARM_NO_PROXY", ""),
            }
        )

        if self._auth_env_vars:
            extra_info.update(self._auth_env_vars)

        # For stripPrefix middleware to work correctly, we need to set serve_from_sub_path and
        # root_url in a particular way.
        extra_info.update(
            {
                "GF_SERVER_SERVE_FROM_SUB_PATH": "True",
                # https://grafana.com/docs/grafana/latest/setup-grafana/configure-grafana/#root_url
                "GF_SERVER_ROOT_URL": self.external_url,
                "GF_SERVER_ENFORCE_DOMAIN": "false",
                # When traefik provides TLS termination then traefik is https, but grafana is http.
                # We need to set GF_SERVER_PROTOCOL.
                # https://grafana.com/tutorials/run-grafana-behind-a-proxy/#1
                "GF_SERVER_PROTOCOL": self._scheme,
            }
        )

        if self._cert_ready():
            extra_info.update(
                {
                    "GF_SERVER_CERT_KEY": GRAFANA_KEY_PATH,
                    "GF_SERVER_CERT_FILE": GRAFANA_CRT_PATH,
                }
            )

        if self.oauth.is_client_created():
            oauth_provider_info = self.oauth.get_provider_info()

            extra_info.update(
                {
                    "GF_AUTH_GENERIC_OAUTH_ENABLED": "True",
                    "GF_AUTH_GENERIC_OAUTH_NAME": "external identity provider",
                    "GF_AUTH_GENERIC_OAUTH_CLIENT_ID": cast(str, oauth_provider_info.client_id),
                    "GF_AUTH_GENERIC_OAUTH_CLIENT_SECRET": cast(
                        str, oauth_provider_info.client_secret
                    ),
                    "GF_AUTH_GENERIC_OAUTH_SCOPES": OAUTH_SCOPES,
                    "GF_AUTH_GENERIC_OAUTH_AUTH_URL": oauth_provider_info.authorization_endpoint,
                    "GF_AUTH_GENERIC_OAUTH_TOKEN_URL": oauth_provider_info.token_endpoint,
                    "GF_AUTH_GENERIC_OAUTH_API_URL": oauth_provider_info.userinfo_endpoint,
                    "GF_AUTH_GENERIC_OAUTH_USE_REFRESH_TOKEN": "True",
                    # TODO: This toggle will be removed on grafana v10.3, remove it
                    "GF_FEATURE_TOGGLES_ENABLE": "accessTokenExpirationCheck",
                }
            )

        layer = Layer(
            {
                "summary": "grafana-k8s layer",
                "description": "grafana-k8s layer",
                "services": {
                    self.name: {
                        "override": "replace",
                        "summary": "grafana-k8s service",
                        "command": "grafana-server -config {}".format(CONFIG_PATH),
                        "startup": "enabled",
                        "environment": {
                            "GF_SERVER_HTTP_PORT": str(PORT),
                            "GF_LOG_LEVEL": self.model.config["log_level"],
                            "GF_PLUGINS_ENABLE_ALPHA": "true",
                            "GF_PATHS_PROVISIONING": PROVISIONING_PATH,
                            "GF_SECURITY_ALLOW_EMBEDDING": self.model.config["allow_embedding"],
                            "GF_SECURITY_ADMIN_USER": self.model.config["admin_user"],
                            "GF_SECURITY_ADMIN_PASSWORD": self._get_admin_password(),
                            "GF_AUTH_ANONYMOUS_ENABLED": self.model.config[
                                "allow_anonymous_access"
                            ],
                            "GF_USERS_AUTO_ASSIGN_ORG": str(
                                self.model.config["enable_auto_assign_org"]
                            ),
                            **extra_info,
                        },
                    }
                },
            }
        )

        return layer

    def _build_replication(self, primary: bool) -> Layer:
        """Construct the pebble layer information for litestream."""
        config = {}

        if primary:
            self.set_peer_data("replica_primary", socket.gethostbyname(socket.getfqdn()))
            config["LITESTREAM_ADDR"] = "{}:{}".format(
                socket.gethostbyname(socket.getfqdn()), "9876"
            )
        else:
            config["LITESTREAM_UPSTREAM_URL"] = "{}:{}".format(
                self.get_peer_data("replica_primary"), "9876"
            )

        layer = Layer(
            {
                "summary": "litestream layer",
                "description": "litestream layer",
                "services": {
                    "litestream": {
                        "override": "replace",
                        "summary": "litestream service",
                        "command": "litestream replicate -config /etc/litestream.yml",
                        "startup": "enabled",
                        "environment": {
                            **config,
                        },
                    }
                },
            }
        )

        return layer

    @property
    def grafana_version(self):
        """Grafana server version.

        Returns:
            A string equal to the Grafana server version.
        """
        container = self.containers["workload"]
        if not container.can_connect():
            return None
        version_output, _ = container.exec(["grafana-server", "-v"]).wait_output()
        # Output looks like this:
        # Version 8.2.6 (commit: d2cccfe, branch: HEAD)
        result = re.search(r"Version (\d*\.\d*\.\d*)", version_output)
        if result is None:
            return result
        return result.group(1)

    @property
    def grafana_config_ini_hash(self) -> str:
        """Returns the hash for the Grafana ini file."""
        return self._grafana_config_ini_hash or self._get_hash_for_file(CONFIG_PATH)

    @grafana_config_ini_hash.setter
    def grafana_config_ini_hash(self, hash: str) -> None:
        """Sets the Grafana config ini hash."""
        self._grafana_config_ini_hash = hash

    @property
    def grafana_datasources_hash(self) -> str:
        """Returns the hash for the Grafana ini file."""
        return self._grafana_datasources_hash or self._get_hash_for_file(DATASOURCES_PATH)

    @grafana_datasources_hash.setter
    def grafana_datasources_hash(self, hash: str) -> None:
        """Sets the Grafana config ini hash."""
        self._grafana_datasources_hash = hash

    def _get_hash_for_file(self, file: str) -> str:
        """Tries to connect to the container and hash a file.

        Args:
            file: a `str` filepath to read
        """
        if self.containers["workload"].can_connect():
            try:
                content = self.containers["workload"].pull(file)
                hash = hashlib.sha256(str(content.read()).encode("utf-8")).hexdigest()
                return hash
            except (FileNotFoundError, ProtocolError, PathError) as e:
                logger.warning(
                    "Could not read configuration from the Grafana workload container: {}".format(
                        e
                    )
                )

        return ""

    @property
    def build_info(self) -> dict:
        """Returns information about the running Grafana service."""
        return self.grafana_service.build_info

    def _generate_datasource_config(self) -> str:
        """Template out a Grafana datasource config.

        Template using the sources (and removed sources) the consumer knows about, and dump it to
        YAML.

        Returns:
            A string-dumped YAML config for the datasources
        """
        # Boilerplate for the config file
        datasources_dict = {"apiVersion": 1, "datasources": [], "deleteDatasources": []}

        for source_info in self.source_consumer.sources:
            source = {
                "orgId": "1",
                "access": "proxy",
                "isDefault": "false",
                "name": source_info["source_name"],
                "type": source_info["source_type"],
                "url": source_info["url"],
            }
            if source_info.get("extra_fields", None):
                source["jsonData"] = source_info.get("extra_fields")
            if source_info.get("secure_extra_fields", None):
                source["secureJsonData"] = source_info.get("secure_extra_fields")

            # set timeout for querying this data source
            timeout = int(source.get("jsonData", {}).get("timeout", 0))
            configured_timeout = int(self.model.config.get("datasource_query_timeout", 0))
            if timeout < configured_timeout:
                json_data = source.get("jsonData", {})
                json_data.update({"timeout": configured_timeout})
                source["jsonData"] = json_data

            datasources_dict["datasources"].append(source)  # type: ignore[attr-defined]

        # Also get a list of all the sources which have previously been purged and add them
        for name in self.source_consumer.sources_to_delete:
            source = {"orgId": 1, "name": name}
            datasources_dict["deleteDatasources"].append(source)  # type: ignore[attr-defined]

        datasources_string = yaml.dump(datasources_dict)
        return datasources_string

    def _on_get_admin_password(self, event: ActionEvent) -> None:
        """Returns the grafana url and password for the admin user as an action response."""
        if not self.grafana_service.is_ready:
            event.fail("Grafana is not reachable yet. Please try again in a few minutes")
            return

        try:
            pw_changed = self.grafana_service.password_has_been_changed(
                self.model.config["admin_user"], self._get_admin_password()
            )
        except GrafanaCommError as e:
            event.fail(f"Grafana is not reachable yet: {e}. Please try again in a few minutes.")
            return

        if pw_changed:
            event.set_results(
                {
                    "url": self.external_url,
                    "admin-password": "Admin password has been changed by an administrator",
                }
            )
        else:
            event.set_results(
                {"url": self.external_url, "admin-password": self._get_admin_password()}
            )

    def _generate_admin_password(self) -> None:
        """Generate the admin password if it's not already in stored state, and store it there."""
        if not self._stored.admin_password:  # type: ignore[truthy-function]
            logger.debug("Grafana admin password is not in stored state, so generating a new one.")
            self._stored.admin_password = self._generate_password()

    def _get_admin_password(self) -> str:
        """Returns the password for the admin user.

        Assuming we can_connect, otherwise cannot produce output. Caller should guard.
        """
        ctr = self.containers["workload"]
        svc = ctr.get_plan().services.get(self.name)
        if svc:
            # The grafana service has already started, which means the GF_SECURITY_ADMIN_PASSWORD
            # envvar is the authoritative source for the admin password (just in case something
            # went wrong with stored state; we need a single source of truth at all times).
            if pw := svc.environment.get("GF_SECURITY_ADMIN_PASSWORD"):
                self._stored.admin_password = pw
            else:
                # For some reason the password is blank. Generate one if it's not in stored state.
                self._generate_admin_password()
        else:
            # We don't have a service for grafana in the pebble plan, which means this function was
            # called by the layer builder. Generate password if it's not in stored state.
            self._generate_admin_password()

        return self._stored.admin_password  # type: ignore

    def _poll_container(self, func: Callable, timeout: float = 2.0, delay: float = 0.1) -> bool:
        """Try to poll the container to work around Container.is_connect() being point-in-time.

        Args:
            func: a :Callable: to check, which should return a boolean.
            timeout: a :float: to time out after
            delay: a :float: to wait between checks

        """
        deadline = time.time() + timeout

        while time.time() < deadline:
            try:
                if func():
                    return True

                time.sleep(delay)
            except (APIError, ConnectionError, ProtocolError):
                logger.debug("Failed to poll the container due to a Pebble error")

        return False

    def _generate_password(self) -> str:
        """Generates a random 12 character password."""
        # Really limited by what can be passed into shell commands, since this all goes
        # through subprocess. So much for complex password
        chars = string.ascii_letters + string.digits
        return "".join(secrets.choice(chars) for _ in range(12))

    def _resource_reqs_from_config(self) -> ResourceRequirements:
        limits = {"cpu": self.model.config.get("cpu"), "memory": self.model.config.get("memory")}
        requests = {"cpu": "0.25", "memory": "200Mi"}
        return adjust_resource_requirements(limits, requests, adhere_to_requests=True)

    def _on_resource_patch_failed(self, event: K8sResourcePatchFailedEvent):
        self.unit.status = BlockedStatus(str(event.message))

    @property
    def _scheme(self) -> str:
        return "https" if self.cert_handler.cert else "http"

    @property
    def internal_url(self) -> str:
        """Return workload's internal URL. Used for ingress."""
        return f"{self._scheme}://{socket.getfqdn()}:{PORT}"

    @property
    def external_url(self) -> str:
        """Return the external hostname configured, if any."""
        if self.ingress.external_host:
            path_prefix = f"{self.model.name}-{self.model.app.name}"
            # The scheme we use here needs to be the ingress URL's scheme:
            # If traefik is providing TLS termination then the ingress scheme is https, but
            # grafana's scheme is still http.
            return f"{self.ingress.scheme or 'http'}://{self.ingress.external_host}/{path_prefix}"
        return self.internal_url

    @property
    def _ingress_config(self) -> dict:
        """Build a raw ingress configuration for Traefik."""
        # The path prefix is the same as in ingress per app
        external_path = f"{self.model.name}-{self.model.app.name}"

        redirect_middleware = (
            {
                f"juju-sidecar-redir-https-{self.model.name}-{self.model.app.name}": {
                    "redirectScheme": {
                        "permanent": True,
                        "port": 443,
                        "scheme": "https",
                    }
                }
            }
            if self._scheme == "https"
            else {}
        )

        middlewares = {
            f"juju-sidecar-noprefix-{self.model.name}-{self.model.app.name}": {
                "stripPrefix": {"forceSlash": False, "prefixes": [f"/{external_path}"]},
            },
            **redirect_middleware,
        }

        routers = {
            "juju-{}-{}-router".format(self.model.name, self.model.app.name): {
                "entryPoints": ["web"],
                "rule": f"PathPrefix(`/{external_path}`)",
                "middlewares": list(middlewares.keys()),
                "service": "juju-{}-{}-service".format(self.model.name, self.app.name),
            },
            "juju-{}-{}-router-tls".format(self.model.name, self.model.app.name): {
                "entryPoints": ["websecure"],
                "rule": f"PathPrefix(`/{external_path}`)",
                "middlewares": list(middlewares.keys()),
                "service": "juju-{}-{}-service".format(self.model.name, self.app.name),
                "tls": {
                    "domains": [
                        {
                            "main": self.ingress.external_host,
                            "sans": [f"*.{self.ingress.external_host}"],
                        },
                    ],
                },
            },
        }

        services = {
            "juju-{}-{}-service".format(self.model.name, self.model.app.name): {
                "loadBalancer": {"servers": [{"url": self.internal_url}]}
            }
        }

        return {"http": {"routers": routers, "services": services, "middlewares": middlewares}}

    @property
    def _auth_env_vars(self):
        return self.get_peer_data("auth_conf_env_vars")

    def _on_grafana_auth_conf_available(self, event: AuthRequirerCharmEvents):
        """Event handler for the auth_conf_available event.

        It sets authentication configuration environment variables if they have not been set yet.
        Environment variables are stored in peer data.
        The event can be emitted even there are no changes to the configuration so call `_configure` to check
        and avoid restarting if that is not needed.

        Args:
            event: a :class:`AuthRequirerCharmEvents` auth config sent from the provider
        """
        if not self.unit.is_leader():
            return
        if not self._auth_env_vars:
            env_vars = self.generate_auth_env_vars(event.auth)  # type: ignore[attr-defined]
            if env_vars:
                self.set_peer_data("auth_conf_env_vars", env_vars)
                self._configure()

    def generate_auth_env_vars(self, conf: Dict[str, Dict[str, Any]]) -> Dict[str, str]:
        """Generates a dictionary of environment variables from the authentication config it gets.

        Args:
            conf: grafana authentication configuration that has the authentication mode as top level key.
        """
        auth_mode = next(iter(conf))
        if auth_mode not in VALID_AUTHENTICATION_MODES:
            logger.warning("Invalid authentication mode")
            return {}
        env_vars = {}
        auth_var_prefix = "GF_AUTH_" + auth_mode.upper() + "_"
        mode_enabled_var = auth_var_prefix + "ENABLED"
        env_vars[mode_enabled_var] = "True"
        for var in conf[auth_mode].keys():
            env_vars[auth_var_prefix + str(var).upper()] = str(conf[auth_mode][var])
        return env_vars

    @property
    def _scrape_jobs(self) -> list:
        parts = urlparse(self.internal_url)
        job = {"static_configs": [{"targets": [parts.netloc]}], "scheme": self._scheme}

        return [job]

    def _on_server_cert_changed(self, _):
        # this triggers a restart, which triggers a cert update.
        self._configure(force_restart=True)

    def _update_cert(self):
        container = self.containers["workload"]
        if self.cert_handler.cert:
            # Save the workload certificates
            container.push(
                GRAFANA_CRT_PATH,
                self.cert_handler.cert,
                make_dirs=True,
            )
        else:
            container.remove_path(GRAFANA_CRT_PATH, recursive=True)

        if self.cert_handler.key:
            container.push(
                GRAFANA_KEY_PATH,
                self.cert_handler.key,
                make_dirs=True,
            )
        else:
            container.remove_path(GRAFANA_KEY_PATH, recursive=True)

        if self.cert_handler.ca:
            # Save the CA among the trusted CAs and trust it
            container.push(
                CA_CERT_PATH,
                self.cert_handler.ca,
                make_dirs=True,
            )

            # Repeat for the charm container. We need it there for grafana client requests.
            CA_CERT_PATH.parent.mkdir(exist_ok=True, parents=True)
            CA_CERT_PATH.write_text(self.cert_handler.ca)
        else:
            container.remove_path(CA_CERT_PATH, recursive=True)
            # Repeat for the charm container.
            CA_CERT_PATH.unlink(missing_ok=True)

        container.exec(["update-ca-certificates", "--fresh"]).wait()
        subprocess.run(["update-ca-certificates", "--fresh"])

    def _on_trusted_certificate_available(self, event: CertificateAvailableEvent):
        if not self.containers["workload"].can_connect():
            logger.warning("Cannot connect to Pebble. Deferring event.")
            event.defer()
            return

        self.restart_grafana()

    def _update_trusted_ca_certs(self):
        """This function receives the trusted certificates from the certificate_transfer integration.

        Grafana needs to restart to use newly received certificates. Certificates attached to the
        relation need to be pulled before Grafana is started.
        This function is needed because relation events are not emitted on upgrade, and because we
        do not have (nor do we want) persistent storage for certs.
        """
        if not self.model.get_relation(relation_name=self.trusted_cert_transfer.relationship_name):
            return

        logger.info(
            "Pulling trusted ca certificates from %s relation.",
            self.trusted_cert_transfer.relationship_name,
        )
        container = self.containers["workload"]
        for relation in self.model.relations.get(self.trusted_cert_transfer.relationship_name, []):
            # For some reason, relation.units includes our unit and app. Need to exclude them.
            for unit in set(relation.units).difference([self.app, self.unit]):
                # Note: this nested loop handles the case of multi-unit CA, each unit providing
                # a different ca cert, but that is not currently supported by the lib itself.
                cert_path = TRUSTED_CA_TEMPLATE.substitute(rel_id=relation.id)
                if cert := relation.data[unit].get("ca"):
                    container.push(cert_path, cert, make_dirs=True)

        container.exec(["update-ca-certificates", "--fresh"]).wait()

    def _on_trusted_certificate_removed(self, event: CertificateRemovedEvent):
        # All certificates received from the relation are in separate files marked by the relation id.
        container = self.containers["workload"]
        cert_path = TRUSTED_CA_TEMPLATE.substitute(rel_id=event.relation_id)
        container.remove_path(cert_path, recursive=True)
        self.restart_grafana()

    @property
    def _oauth_client_config(self) -> OauthClientConfig:
        return OauthClientConfig(
            os.path.join(self.external_url, "login/generic_oauth"),
            OAUTH_SCOPES,
            OAUTH_GRANT_TYPES,
        )

    def _on_oauth_info_changed(self, event: OAuthInfoChangedEvent) -> None:
        """Event handler for the oauth_info_changed event."""
        self._configure()

    @property
    def tracing_endpoint(self) -> Optional[str]:
        """Tempo endpoint for charm tracing."""
        if self.tracing.is_ready():
            return self.tracing.get_endpoint("otlp_http")
        return None

    @property
    def server_cert_path(self) -> Optional[str]:
        """Server certificate path for TLS tracing."""
        return GRAFANA_CRT_PATH


if __name__ == "__main__":
    main(GrafanaCharm, use_juju_for_storage=True)<|MERGE_RESOLUTION|>--- conflicted
+++ resolved
@@ -193,13 +193,7 @@
                 self.cert_handler.on.cert_changed,  # pyright: ignore
             ],
         )
-<<<<<<< HEAD
-
-        # todo when we bump to v2, add otlp_http for charm_tracing and otlp_grpc for the workload.
-        self.tracing = TracingEndpointRequirer(self)
-=======
         self.tracing = TracingEndpointRequirer(self, protocols=["otlp_http", "otlp_grpc"])
->>>>>>> 3a0706a2
 
         # -- standard events
         self.framework.observe(self.on.install, self._on_install)
@@ -784,11 +778,7 @@
         tracing = self.tracing
         if not tracing.is_ready():
             return ""
-<<<<<<< HEAD
         # endpoint = tracing.get()
-=======
-        endpoint = tracing.otlp_grpc_endpoint()
->>>>>>> 3a0706a2
         if endpoint is None:
             return ""
 
@@ -797,13 +787,8 @@
             "sampler_type": "probabilistic",
             "sampler_param": "0.01",
         }
-<<<<<<< HEAD
         # ref: https://github.com/grafana/grafana/blob/main/conf/defaults.ini#L1500
         config_ini["tracing.opentelemetry.jaeger"] = {
-=======
-        # ref: https://github.com/grafana/grafana/blob/main/conf/defaults.ini#L1505
-        config_ini["tracing.opentelemetry.otlp"] = {
->>>>>>> 3a0706a2
             "address": endpoint,
         }
 

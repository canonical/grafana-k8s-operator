--- conflicted
+++ resolved
@@ -170,14 +170,10 @@
         already stored in the charm. If either the base Grafana config
         or the datasource config differs, restart Grafana.
         """
-<<<<<<< HEAD
-        logger.debug("Handling grafana-k8s configuration change")
-=======
         if not self.container.can_connect():
             return
 
         logger.debug("Handling grafana-k8a configuration change")
->>>>>>> db942f56
         restart = False
 
         # Generate a new base config and see if it differs from what we have.

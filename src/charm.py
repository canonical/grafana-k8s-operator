#! /usr/bin/env python3
# -*- coding: utf-8 -*-
#
#  Copyright 2021 Canonical Ltd.
#
#  Licensed under the Apache License, Version 2.0 (the "License");
#  you may not use this file except in compliance with the License.
#  You may obtain a copy of the License at
#
#      http://www.apache.org/licenses/LICENSE-2.0
#
#  Unless required by applicable law or agreed to in writing, software
#  distributed under the License is distributed on an "AS IS" BASIS,
#  WITHOUT WARRANTIES OR CONDITIONS OF ANY KIND, either express or implied.
#  See the License for the specific language governing permissions and
#  limitations under the License.

"""A Kubernetes charm for Grafana."""

import logging
import os
import socket
import subprocess
from pathlib import Path
from typing import Any, Dict, cast, Optional
from urllib.parse import urlparse

from cosl import JujuTopology
from cosl.reconciler import all_events, observe_events
from ops import ActiveStatus, BlockedStatus, CollectStatusEvent, RelationBrokenEvent, StatusBase, main
from ops.charm import (
    ActionEvent,
    CharmBase,
    RelationChangedEvent,
)
from ops.model import Port
from secret_storage import SecretStorage

from charms.catalogue_k8s.v1.catalogue import CatalogueConsumer, CatalogueItem
from charms.certificate_transfer_interface.v1.certificate_transfer import (
    CertificateTransferRequires,
)
from charms.data_platform_libs.v0.data_interfaces import DatabaseRequires
from charms.grafana_k8s.v0.grafana_auth import AuthRequirer, AuthRequirerCharmEvents
from charms.grafana_k8s.v0.grafana_dashboard import GrafanaDashboardConsumer
from charms.grafana_k8s.v0.grafana_metadata import GrafanaMetadataProvider
from charms.grafana_k8s.v0.grafana_source import (
    GrafanaSourceConsumer,
)
from charms.hydra.v0.oauth import (
    ClientConfig as OauthClientConfig,
    OAuthRequirer,
    OauthProviderConfig
)
from charms.observability_libs.v0.kubernetes_compute_resources_patch import (
    KubernetesComputeResourcesPatch,
    ResourceRequirements,
    adjust_resource_requirements,
)
from charms.parca_k8s.v0.parca_scrape import ProfilingEndpointProvider
from charms.prometheus_k8s.v0.prometheus_scrape import MetricsEndpointProvider
<<<<<<< HEAD
from charms.tempo_coordinator_k8s.v0.charm_tracing import trace_charm
from charms.tempo_coordinator_k8s.v0.tracing import TracingEndpointRequirer, charm_tracing_config
from charms.traefik_k8s.v2.ingress import IngressPerAppRequirer, IngressPerAppReadyEvent, IngressPerAppRevokedEvent
=======
from charms.tempo_coordinator_k8s.v0.tracing import TracingEndpointRequirer
from charms.traefik_k8s.v0.traefik_route import TraefikRouteRequirer, TraefikRouteRequirerReadyEvent
>>>>>>> 9f69d834
from grafana import Grafana
from grafana_client import GrafanaClient, GrafanaCommError
from grafana_config import GrafanaConfig
from secret_storage import generate_password
from relation import Relation
from models import DatasourceConfig, PebbleEnvironment, TLSConfig
from charms.tls_certificates_interface.v4.tls_certificates import (
    CertificateRequestAttributes,
    TLSCertificatesRequiresV4,
)
from constants import (
    PEER_RELATION,
    WORKLOAD_PORT,
    OAUTH_SCOPES,
    CA_CERT_PATH,
    GRAFANA_WORKLOAD,
    PGSQL_RELATION,
    PROFILING_PORT,
    OAUTH_GRANT_TYPES,
    VALID_AUTHENTICATION_MODES)
import ops_tracing

logger = logging.getLogger()


class GrafanaCharm(CharmBase):
    """Charm to run Grafana on Kubernetes.

    This charm allows for high-availability
    (as long as a non-sqlite database relation is present).

    Developers of this charm should be aware of the Grafana provisioning docs:
    https://grafana.com/docs/grafana/latest/administration/provisioning/
    """

    def __init__(self, *args):
        super().__init__(*args)

        # -- initialize states --
        self._topology = JujuTopology.from_charm(self)
        self._fqdn = socket.getfqdn()
        self.peers = Relation(app=self.app, relation=self.model.get_relation(PEER_RELATION))
        self._secret_storage = SecretStorage(self, "admin-password",
                                             default=lambda: {"password": generate_password()})


        # -- certificates
        self._csr_attributes = CertificateRequestAttributes(
            # the `common_name` field is required but limited to 64 characters.
            # since it's overridden by sans, we can use a short,
            # constrained value like app name.
            common_name=self.app.name,
            sans_dns=frozenset((self._fqdn,)),
        )
        self._cert_requirer = TLSCertificatesRequiresV4(
            charm=self,
            relationship_name="certificates",
            certificate_requests=[self._csr_attributes],
        )

        # -- trusted_cert_transfer
        self.trusted_cert_transfer = CertificateTransferRequires(self, "receive-ca-cert")

        # -- ingress
        self.ingress = IngressPerAppRequirer(self, port=WORKLOAD_PORT, scheme=self._scheme, strip_prefix=False)


        self.metrics_endpoint = MetricsEndpointProvider(
            charm=self,
            jobs=self._metrics_scrape_jobs,
            refresh_event=[
                self.on.grafana_pebble_ready,  # pyright: ignore
                self.on.update_status,
            ],
        )
        self.charm_tracing = TracingEndpointRequirer(
            self, relation_name="charm-tracing", protocols=["otlp_http"]
        )
        self.workload_tracing = TracingEndpointRequirer(
            self, relation_name="workload-tracing", protocols=["otlp_grpc"]
        )

        self.profiling = ProfilingEndpointProvider(self, jobs=self._profiling_scrape_jobs)

        # -- grafana_source relation observations
        self.source_consumer = GrafanaSourceConsumer(
            self,
            grafana_uid=self.unique_name,
            grafana_base_url=self.external_url,
            relation_name="grafana-source",
        )

        # -- grafana_dashboard relation observations
        self.dashboard_consumer = GrafanaDashboardConsumer(self, "grafana-dashboard")


        # -- k8s resource patch
        self.resource_patch = KubernetesComputeResourcesPatch(
            self, GRAFANA_WORKLOAD, resource_reqs_func=self._resource_reqs_from_config
        )

        # oauth relation
        self.oauth = OAuthRequirer(self, self._oauth_client_config)
        self.catalog = CatalogueConsumer(charm=self, item=self._catalogue_item)
        self.grafana_auth_requirer = AuthRequirer(
            self,
            relation_name="grafana-auth",
            urls=[f"{self.app.name}:{WORKLOAD_PORT}"],
            refresh_event=self.on.grafana_pebble_ready,  # pyright: ignore
        )

        # -- database relation
        self._db_name = f"{self._topology.application}-grafana-k8s-{self._topology.model_uuid}"
        if self.model.relations[PGSQL_RELATION]:
            self._db = DatabaseRequires(self, relation_name=PGSQL_RELATION, database_name=self._db_name)
            self._db_type = "postgres"
        else:
            self._db = None
            self._db_type = "sqlite3"

        self._grafana_client = GrafanaClient(self.internal_url)
        self._grafana_config = GrafanaConfig(
                                            datasources_config=self._datasource_config,
                                            oauth_config = self._oauth_config,
                                            auth_env_config = lambda: self._auth_env_vars,
                                            db_config=lambda: self._db_config,
                                            db_type=self._db_type,
                                            enable_reporting = bool(self.config["reporting_enabled"]),
                                            enable_external_db=self._enable_external_db,
                                            tracing_endpoint=self._workload_tracing_endpoint,
                                            )
        self._grafana_service = Grafana(
                                        container=self.unit.get_container("grafana"),
                                        is_leader= self.unit.is_leader(),
                                        grafana_config_generator=self._grafana_config,
                                        pebble_env=self._pebble_env,
                                        tls_config = self._tls_config,
                                        trusted_ca_certs = self._trusted_ca_certs,
                                        dashboards = self.dashboard_consumer.dashboards,
                                        provision_own_dashboard = self._provision_own_dashboard,
                                        scheme=self._scheme,
                                        ingress_ready=self.ingress.is_ready(),
                                        )

        self.framework.observe(
            self.on.get_admin_password_action,  # pyright: ignore
            self._on_get_admin_password,
        )

        self.framework.observe(self._cert_requirer.on.certificate_available, self._reconcile)  # pyright: ignore

        # FIXME: we still need to observe these events as they contain the required data
        # update the charm lib to work with the reconcile approach
        if self._db is not None:
            self.framework.observe(self._db.on.database_created, self._on_database_changed)
            self.framework.observe(self._db.on.endpoints_changed, self._on_database_changed)
        self.framework.observe(
            self.grafana_auth_requirer.on.auth_conf_available,  # pyright: ignore
            self._on_grafana_auth_conf_available,
        )

        # FIXME: we still need to call reconcile since the lib updates peer data on specific events
        # update the charm lib to work with the reconcile approach
        self.framework.observe(
            self.source_consumer.on.sources_changed,  # pyright: ignore
            self._on_grafana_source_changed,
        )
        self.framework.observe(
            self.source_consumer.on.sources_to_delete_changed,  # pyright: ignore
            self._on_grafana_source_changed,
        )

        self.framework.observe(self.on.collect_unit_status, self._on_collect_unit_status)

        all_events.add(IngressPerAppReadyEvent)
        all_events.add(IngressPerAppRevokedEvent)
        observe_events(self, all_events, self._reconcile)


    @property
    def _scheme(self) -> str:
        return "https" if self._tls_available else "http"

    @property
    def internal_url(self) -> str:
        """Return workload's internal URL. Used for ingress."""
        return f"{self._scheme}://{self._fqdn}:{WORKLOAD_PORT}"

    @property
    def external_url(self) -> str:
        """Return the external hostname configured, if any."""
        return self.ingress.url or self.internal_url

    @property
    def _metrics_scrape_jobs(self) -> list:
        parts = urlparse(self.internal_url)
        job = {"static_configs": [{"targets": [parts.netloc]}], "scheme": self._scheme}
        return [job]

    @property
    def _profiling_scrape_jobs(self) -> list:
        job = {"static_configs": [{"targets": [f"*:{PROFILING_PORT}"]}], "scheme": self._scheme}
        return [job]


    @property
    def _trusted_ca_certs(self) -> Optional[str]:
        if certs := self.trusted_cert_transfer.get_all_certificates():
            return "\n".join(certs)
        return None

    @property
    def unique_name(self):
        """Returns a unique identifier for this application."""
        return "juju_{}_{}_{}_{}".format(
            self.model.name,
            self.model.uuid,
            self.model.app.name,
            self.model.unit.name.split("/")[1],  # type: ignore
        )

    @property
    def _catalogue_item(self) -> CatalogueItem:
        api_endpoints = {
            "Search": "/api/search",
            "Data Sources": "/api/datasources",
        }

        return CatalogueItem(
            name="Grafana",
            icon="bar-chart",
            url=self.external_url,
            description=(
                "Grafana allows you to query, visualize, alert on, and "
                "visualize metrics from mixed datasources in configurable "
                "dashboards for observability."
            ),
            api_docs = "https://grafana.com/docs/grafana/latest/developers/http_api/",
            api_endpoints={key: f"{self.external_url}{path}" for key, path in api_endpoints.items()},
        )

    # TRACING PROPERTIES
    @property
    def _workload_tracing_endpoint(self) -> Optional[str]:
        if self.workload_tracing.is_ready():
            endpoint = self.workload_tracing.get_endpoint("otlp_grpc")
            return endpoint
        return None

    @property
    def _datasource_config(self) -> DatasourceConfig:
        return DatasourceConfig(
            datasources=lambda : self.source_consumer.sources,
            datasources_to_delete=lambda : self.source_consumer.sources_to_delete,
            query_timeout=int(self.model.config.get("datasource_query_timeout", 0)),
        )

    def _pebble_env(self) -> PebbleEnvironment:
        topology = self._topology
        tracing_resource_attrs = ((f"juju_application={topology.application},juju_model={topology.model}" + \
                                f",juju_model_uuid={topology.model_uuid},juju_unit={topology.unit},juju_charm={topology.charm_name}") \
                            if self._workload_tracing_endpoint
                            else None)
        return PebbleEnvironment(
            external_url=self.external_url,
            log_level=str(self.model.config["log_level"]),
            allow_embedding=bool(self.model.config["allow_embedding"]),
            allow_anonymous_access=bool(self.model.config["allow_anonymous_access"]),
            enable_auto_assign_org=bool(self.model.config["enable_auto_assign_org"]),
            enable_profiling=bool(self.model.relations.get("profiling-endpoint")),
            tracing_resource_attributes=tracing_resource_attrs,
            admin_password = self.admin_password,
            admin_user = str(self.model.config["admin_user"]),
        )

    @property
    def _provision_own_dashboard(self) -> bool:
        source_related_apps = [rel.app for rel in self.model.relations["grafana-source"]]
        scrape_related_apps = [rel.app for rel in self.model.relations["metrics-endpoint"]]

        return any(
            source for source in source_related_apps if source in scrape_related_apps
        )

    @property
    def _enable_external_db(self) -> bool:
        """Only consider a DB connection if we have config info."""
        return bool(self.model.get_relation(PGSQL_RELATION))

    @property
    def _db_config(self) -> Optional[Dict[str, str]]:
        if self._enable_external_db:
            peer_data = self.peers.get_app_data("database")
            if not peer_data:
                return None
            return peer_data
        return None

    @property
    def _oauth_client_config(self) -> OauthClientConfig:
        return OauthClientConfig(
            os.path.join(self.external_url, "login/generic_oauth"),
            OAUTH_SCOPES,
            OAUTH_GRANT_TYPES,
        )

    @property
    def _oauth_config(self) -> Optional[OauthProviderConfig]:
        if self.oauth.is_client_created():
            return self.oauth.get_provider_info()
        return None

    @property
    def _auth_env_vars(self):
        return self.peers.get_app_data("auth_conf_env_vars")

    @property
    def _tls_config(self) -> Optional[TLSConfig]:
        certificates, key = self._cert_requirer.get_assigned_certificate(
            certificate_request=self._csr_attributes
        )
        if not (key and certificates):
            return None
        return TLSConfig(
            certificate=certificates.certificate.raw,
            ca=certificates.ca.raw,
            key=key.raw)

    @property
    def _tls_available(self) -> bool:
        return bool(self._tls_config)

    @property
    def admin_password(self) -> Optional[str]:
        """The admin password."""
        contents = self._secret_storage.contents
        if not contents:
            return None
        return contents.get('password')

    def _reconcile(self):
        """Unconditional control logic."""
        self._set_ports()
        self.unit.set_workload_version(self._grafana_service.grafana_version)
        if not self.resource_patch.is_ready():
            logger.debug("Resource patch not ready yet. Skipping cluster update step.")
            return
<<<<<<< HEAD
        if self._check_wrong_relations():
            return
        self.ingress.provide_ingress_requirements(scheme=self._scheme, port=WORKLOAD_PORT)
=======
        if self.charm_tracing.is_ready() and (endpoint:= self.charm_tracing.get_endpoint("otlp_http")):
            ops_tracing.set_destination(
                url=endpoint + "/v1/traces",
                ca=self._tls_config.ca if self._tls_config else None
            )
        if self._check_wrong_relations():
            return
>>>>>>> 9f69d834
        self._reconcile_relations()
        self._grafana_service.reconcile()
        self._reconcile_tls_config()

    def _check_wrong_relations(self) -> Optional[StatusBase]:
        """Check that relations are configured properly."""
        relations = self.model.relations
        if not relations[PGSQL_RELATION] and self.app.planned_units() > 1:
            return BlockedStatus("Scale > 1 requires pgsql relation.")
        return None


    def _reconcile_tls_config(self) -> None:
        """Update the TLS certificates for the charm container."""
        # push CA cert to charm container
        cacert_path = Path(CA_CERT_PATH)
        if tls_config := self._tls_config:
            current_ca_cert = cacert_path.read_text() if cacert_path.exists() else ""
            if current_ca_cert != tls_config.ca:
                cacert_path.parent.mkdir(parents=True, exist_ok=True)
                cacert_path.write_text(tls_config.ca)
                subprocess.run(["update-ca-certificates", "--fresh"])
        else:
            if cacert_path.exists():
                cacert_path.unlink(missing_ok=True)
                subprocess.run(["update-ca-certificates", "--fresh"])

    def _reconcile_relations(self):
        self.metrics_endpoint.set_scrape_job_spec()
        self.source_consumer.upgrade_keys()
        self.dashboard_consumer.update_dashboards()
        self.oauth.update_client_config(client_config=self._oauth_client_config)
        self._reconcile_grafana_metadata()
        self.catalog.update_item(item=self._catalogue_item)

    def _reconcile_grafana_metadata(self):
        """Send metadata to related applications on the grafana-metadata relation."""
        if not self.unit.is_leader():
            return

        # grafana-metadata should only send an external URL if it's set, otherwise it leaves that empty
        internal_url = self.internal_url
        external_url = self.external_url
        if external_url == internal_url:
            # external_url is not set and just defaulted back to internal_url.  Set it to None
            external_url = None

        grafana_metadata = GrafanaMetadataProvider(
            relation_mapping=self.model.relations,
            app=self.app,
            relation_name="grafana-metadata",
        )
        grafana_metadata.publish(
            grafana_uid=self.unique_name,
            ingress_url=external_url,
            direct_url=internal_url,
        )

    def _on_collect_unit_status(self, e: CollectStatusEvent):
        e.add_status(ActiveStatus())
        if status := self._check_wrong_relations():
            e.add_status(status)
        e.add_status(self.resource_patch.get_status())


    def _on_database_changed(self, event: RelationChangedEvent) -> None:
        """Sets configuration information for database connection.

        Args:
            event: A :class:`RelationChangedEvent` from a `database` source
        """
        if not self.unit.is_leader():
            return

        if self._enable_external_db and self._db is not None: # Checking self._db is not None for the type checker.
            # fetch_relation_data() returns a dict of {relation_id: {values}}. Since there is only one db relation, we can
            # just take the 0 element
            data = list(self._db.fetch_relation_data().values())[0]

            db_info = {
                "type": self._db_type,
                "host": data['endpoints'],
                "name": self._db_name,
                "user": data['username'],
                "password": data['password'],
            }
        else:
            db_info = {}

        # add the new database relation data to the datastore
        self.peers.set_app_data("database", db_info)
        self._grafana_service.reconcile()

    def _on_database_broken(self, _: RelationBrokenEvent) -> None:
        """Removes database connection info from datastore.

        We are guaranteed to only have one DB connection, so clearing
        `datastore.database` is all we need for the change to be propagated
        to the Pebble container.

        Args:
            event: a :class:`RelationBrokenEvent` from a `database` source
        """
        if not self.unit.is_leader():
            return

        # remove the existing database info from datastore
        self.peers.set_app_data("database", {})
        logger.info("Removing the grafana-k8s database backend config")
        # Cleanup the config file
        self._grafana_service.reconcile()

    class GetAdminPWDFailures:
        """Possible failure messages for get-admin-password failures."""
        waiting_for_leader = "Still waiting for the leader to generate an admin password..."
        not_reachable = 'Grafana is not reachable yet. Please try again in a few minutes'
        perhaps_changed_by_admin = ("Admin password may have been changed by an administrator. "
                                    "To be sure, run this action on the leader unit.")
        changed_by_admin = "Admin password has been changed by an administrator."

    def _on_get_admin_password(self, event: ActionEvent):
        """Returns the grafana url and password for the admin user as an action response."""
        admin_password = self.admin_password

        if not self.unit.is_leader() and admin_password is None:
            return event.fail(self.GetAdminPWDFailures.waiting_for_leader)

        if not admin_password:
            # if we got here this means this unit is leader; so we must have generated a password.
            # this should never happen. No Way Jose.
            raise RuntimeError()

        if not self._grafana_client.is_ready:
            return event.fail(self.GetAdminPWDFailures.not_reachable)

        try:
            pw_changed = self._grafana_client.password_has_been_changed(
                cast(str, self.model.config["admin_user"]), admin_password
            )
        except GrafanaCommError:
            logger.exception("failed getting admin password from service")
            event.log("Unexpected exception encountered while getting admin password from service: "
                      "see logs for more.")
            return event.fail(self.GetAdminPWDFailures.not_reachable)

        if pw_changed:
            if self.unit.is_leader():
                msg = self.GetAdminPWDFailures.changed_by_admin
            else:
                # it takes a little bit of time for grafana to settle on the
                # authentication data provided by the leader unit
                msg = self.GetAdminPWDFailures.perhaps_changed_by_admin

            event.set_results(
                {
                    "url": self.external_url,
                    "admin-password": msg,
                }
            )
        else:
            event.set_results(
                {"url": self.external_url, "admin-password": admin_password}
            )
        return None

    def _on_grafana_auth_conf_available(self, event: AuthRequirerCharmEvents):
        """Event handler for the auth_conf_available event.

        It sets authentication configuration environment variables if they have not been set yet.
        Environment variables are stored in peer data.
        The event can be emitted even there are no changes to the configuration so call `_configure` to check
        and avoid restarting if that is not needed.

        Args:
            event: a :class:`AuthRequirerCharmEvents` auth config sent from the provider
        """
        if not self.unit.is_leader():
            return
        if not self.peers.get_app_data("auth_conf_env_vars"):
            env_vars = self._generate_auth_env_vars(event.auth)  # type: ignore[attr-defined]
            if env_vars:
                self.peers.set_app_data("auth_conf_env_vars", env_vars)
                self._grafana_service.reconcile()

    def _on_grafana_source_changed(self, _) -> None:
        """When a grafana-source is added or modified, update the config."""
        self._grafana_service.reconcile()

    def _generate_auth_env_vars(self, conf: Dict[str, Dict[str, Any]]) -> Dict[str, str]:
        """Generates a dictionary of environment variables from the authentication config it gets.

        Args:
            conf: grafana authentication configuration that has the authentication mode as top level key.
        """
        auth_mode = next(iter(conf))
        if auth_mode not in VALID_AUTHENTICATION_MODES:
            logger.warning("Invalid authentication mode")
            return {}
        env_vars = {}
        auth_var_prefix = "GF_AUTH_" + auth_mode.upper() + "_"
        mode_enabled_var = auth_var_prefix + "ENABLED"
        env_vars[mode_enabled_var] = "True"
        for var in conf[auth_mode].keys():
            env_vars[auth_var_prefix + str(var).upper()] = str(conf[auth_mode][var])
        return env_vars

    def _set_ports(self):
        """Open necessary (and close no longer needed) workload ports."""
        planned_ports = {Port(protocol="tcp", port=WORKLOAD_PORT)} if self.unit.is_leader() else set()
        actual_ports = self.unit.opened_ports()

        # Ports may change across an upgrade, so need to sync
        ports_to_close = actual_ports.difference(planned_ports)
        for p in ports_to_close:
            self.unit.close_port(p.protocol, p.port)

        new_ports_to_open = planned_ports.difference(actual_ports)
        for p in new_ports_to_open:
            self.unit.open_port(p.protocol, p.port)

    def _resource_reqs_from_config(self) -> ResourceRequirements:
        limits = {"cpu": self.model.config.get("cpu"), "memory": self.model.config.get("memory")}
        requests = {"cpu": "0.25", "memory": "200Mi"}
        return adjust_resource_requirements(limits, requests, adhere_to_requests=True)

if __name__ == "__main__":
    main(GrafanaCharm, use_juju_for_storage=True)<|MERGE_RESOLUTION|>--- conflicted
+++ resolved
@@ -59,14 +59,9 @@
 )
 from charms.parca_k8s.v0.parca_scrape import ProfilingEndpointProvider
 from charms.prometheus_k8s.v0.prometheus_scrape import MetricsEndpointProvider
-<<<<<<< HEAD
 from charms.tempo_coordinator_k8s.v0.charm_tracing import trace_charm
 from charms.tempo_coordinator_k8s.v0.tracing import TracingEndpointRequirer, charm_tracing_config
 from charms.traefik_k8s.v2.ingress import IngressPerAppRequirer, IngressPerAppReadyEvent, IngressPerAppRevokedEvent
-=======
-from charms.tempo_coordinator_k8s.v0.tracing import TracingEndpointRequirer
-from charms.traefik_k8s.v0.traefik_route import TraefikRouteRequirer, TraefikRouteRequirerReadyEvent
->>>>>>> 9f69d834
 from grafana import Grafana
 from grafana_client import GrafanaClient, GrafanaCommError
 from grafana_config import GrafanaConfig
@@ -414,19 +409,14 @@
         if not self.resource_patch.is_ready():
             logger.debug("Resource patch not ready yet. Skipping cluster update step.")
             return
-<<<<<<< HEAD
-        if self._check_wrong_relations():
-            return
-        self.ingress.provide_ingress_requirements(scheme=self._scheme, port=WORKLOAD_PORT)
-=======
         if self.charm_tracing.is_ready() and (endpoint:= self.charm_tracing.get_endpoint("otlp_http")):
             ops_tracing.set_destination(
                 url=endpoint + "/v1/traces",
                 ca=self._tls_config.ca if self._tls_config else None
             )
+        self.ingress.provide_ingress_requirements(scheme=self._scheme, port=WORKLOAD_PORT)
         if self._check_wrong_relations():
             return
->>>>>>> 9f69d834
         self._reconcile_relations()
         self._grafana_service.reconcile()
         self._reconcile_tls_config()

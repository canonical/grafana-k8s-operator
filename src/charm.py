--- conflicted
+++ resolved
@@ -27,12 +27,8 @@
 import string
 import time
 from io import StringIO
-<<<<<<< HEAD
-from typing import Any, Dict
-=======
 from pathlib import Path
-from typing import Any, Callable
->>>>>>> 57b9d277
+from typing import Any, Callable, Dict
 from urllib.parse import ParseResult, urlparse
 
 import yaml

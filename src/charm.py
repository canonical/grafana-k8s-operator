#! /usr/bin/env python3
# -*- coding: utf-8 -*-
#
#  Copyright 2021 Canonical Ltd.
#
#  Licensed under the Apache License, Version 2.0 (the "License");
#  you may not use this file except in compliance with the License.
#  You may obtain a copy of the License at
#
#      http://www.apache.org/licenses/LICENSE-2.0
#
#  Unless required by applicable law or agreed to in writing, software
#  distributed under the License is distributed on an "AS IS" BASIS,
#  WITHOUT WARRANTIES OR CONDITIONS OF ANY KIND, either express or implied.
#  See the License for the specific language governing permissions and
#  limitations under the License.

"""A Kubernetes charm for Grafana."""

import configparser
import hashlib
import json
import logging
import os
import re
import secrets
import socket
import string
import time
from io import StringIO
from pathlib import Path
from typing import Any, Callable, Dict
from urllib.parse import ParseResult, urlparse

import yaml
from charms.catalogue_k8s.v0.catalogue import CatalogueConsumer, CatalogueItem
from charms.grafana_k8s.v0.grafana_auth import AuthRequirer, AuthRequirerCharmEvents
from charms.grafana_k8s.v0.grafana_dashboard import GrafanaDashboardConsumer
from charms.grafana_k8s.v0.grafana_source import (
    GrafanaSourceConsumer,
    GrafanaSourceEvents,
    SourceFieldsMissingError,
)
from charms.observability_libs.v0.kubernetes_compute_resources_patch import (
    K8sResourcePatchFailedEvent,
    KubernetesComputeResourcesPatch,
    ResourceRequirements,
    adjust_resource_requirements,
)
from charms.prometheus_k8s.v0.prometheus_scrape import MetricsEndpointProvider
from charms.traefik_route_k8s.v0.traefik_route import TraefikRouteRequirer
from ops.charm import (
    ActionEvent,
    CharmBase,
    ConfigChangedEvent,
    HookEvent,
    RelationBrokenEvent,
    RelationChangedEvent,
    RelationJoinedEvent,
    UpgradeCharmEvent,
)
from ops.framework import StoredState
from ops.main import main
from ops.model import ActiveStatus, BlockedStatus, MaintenanceStatus
from ops.pebble import (
    APIError,
    ConnectionError,
    ExecError,
    Layer,
    PathError,
    ProtocolError,
)

from grafana_server import Grafana
from kubernetes_service import K8sServicePatch, PatchFailed

logger = logging.getLogger()

REQUIRED_DATABASE_FIELDS = {
    "type",  # mysql, postgres or sqlite3 (sqlite3 doesn't work for HA)
    "host",  # in the form '<url_or_ip>:<port>', e.g. 127.0.0.1:3306
    "name",
    "user",
    "password",
}

VALID_DATABASE_TYPES = {"mysql", "postgres", "sqlite3"}
VALID_AUTHENTICATION_MODES = {"proxy"}

CONFIG_PATH = "/etc/grafana/grafana-config.ini"
PROVISIONING_PATH = "/etc/grafana/provisioning"
DATASOURCES_PATH = "/etc/grafana/provisioning/datasources/datasources.yaml"
DATABASE = "database"
PEER = "grafana"
PORT = 3000


class GrafanaCharm(CharmBase):
    """Charm to run Grafana on Kubernetes.

    This charm allows for high-availability
    (as long as a non-sqlite database relation is present).

    Developers of this charm should be aware of the Grafana provisioning docs:
    https://grafana.com/docs/grafana/latest/administration/provisioning/
    """

    _stored = StoredState()

    def __init__(self, *args):
        super().__init__(*args)

        # -- initialize states --
        self.name = "grafana"
        self.containers = {
            "workload": self.unit.get_container(self.name),
            "replication": self.unit.get_container("litestream"),
        }
        self.grafana_service = Grafana("localhost", PORT)
        self._grafana_config_ini_hash = None
        self._grafana_datasources_hash = None
        self._stored.set_default(k8s_service_patched=False, admin_password="")

        self.metrics_endpoint = MetricsEndpointProvider(
            charm=self,
<<<<<<< HEAD
            jobs=self._scrape_jobs,
            refresh_event=[
                self.on.grafana_pebble_ready,
                self.on.update_status,
            ],
=======
            jobs=[{"static_configs": [{"targets": ["*:3000"]}]}],
            refresh_event=self.on.grafana_pebble_ready,  # pyright: ignore
>>>>>>> fbb3cb58
        )

        # -- standard events
        self.framework.observe(self.on.install, self._on_install)
        self.framework.observe(
            self.on.grafana_pebble_ready, self._on_pebble_ready  # pyright: ignore
        )
        self.framework.observe(self.on.config_changed, self._on_config_changed)
        self.framework.observe(self.on.stop, self._on_stop)
        self.framework.observe(self.on.upgrade_charm, self._on_upgrade_charm)
        self.framework.observe(
            self.on.get_admin_password_action, self._on_get_admin_password  # pyright: ignore
        )

        # -- grafana_source relation observations
        self.source_consumer = GrafanaSourceConsumer(self, "grafana-source")
        self.framework.observe(
            self.source_consumer.on.sources_changed,  # pyright: ignore
            self._on_grafana_source_changed,
        )
        self.framework.observe(
            self.source_consumer.on.sources_to_delete_changed,  # pyright: ignore
            self._on_grafana_source_changed,
        )

        # -- self-monitoring
        self.framework.observe(
            self.source_consumer.on.sources_changed,  # pyright: ignore
            self._maybe_provision_own_dashboard,
        )
        self.framework.observe(
            self.on["metrics-endpoint"].relation_joined,
            self._maybe_provision_own_dashboard,
        )
        self.framework.observe(
            self.on["metrics-endpoint"].relation_broken,
            self._maybe_provision_own_dashboard,
        )

        # -- grafana_dashboard relation observations
        self.dashboard_consumer = GrafanaDashboardConsumer(self, "grafana-dashboard")
        self.framework.observe(
            self.dashboard_consumer.on.dashboards_changed,  # pyright: ignore
            self._on_dashboards_changed,
        )

        # -- Peer relation observations
        self.framework.observe(self.on[PEER].relation_changed, self._on_peer_data_changed)

        # -- database relation observations
        self.framework.observe(self.on[DATABASE].relation_changed, self._on_database_changed)
        self.framework.observe(self.on[DATABASE].relation_broken, self._on_database_broken)

        # -- k8s resource patch
        self.resource_patch = KubernetesComputeResourcesPatch(
            self, self.name, resource_reqs_func=self._resource_reqs_from_config
        )
        self.framework.observe(
            self.resource_patch.on.patch_failed, self._on_resource_patch_failed  # pyright: ignore
        )
        # -- grafana_auth relation observations
        self.grafana_auth_requirer = AuthRequirer(
            self,
            relation_name="grafana-auth",
            urls=[f"{self.app.name}:{PORT}"],
            refresh_event=self.on.grafana_pebble_ready,  # pyright: ignore
        )
        self.framework.observe(
            self.grafana_auth_requirer.on.auth_conf_available,  # pyright: ignore
            self._on_grafana_auth_conf_available,
        )

        # -- ingress via raw traefik_route
        # TraefikRouteRequirer expects an existing relation to be passed as part of the constructor,
        # so this may be none. Rely on `self.ingress.is_ready` later to check
        self.ingress = TraefikRouteRequirer(self, self.model.get_relation("ingress"), "ingress")  # type: ignore
        self.framework.observe(self.on["ingress"].relation_joined, self._configure_ingress)
        self.framework.observe(self.ingress.on.ready, self._on_ingress_ready)  # pyright: ignore
        self.framework.observe(self.on.leader_elected, self._configure_ingress)
        self.framework.observe(self.on.config_changed, self._configure_ingress)

        self.catalog = CatalogueConsumer(
            charm=self,
            refresh_event=[
                self.on.grafana_pebble_ready,  # pyright: ignore
                self.ingress.on.ready,  # pyright: ignore
                # TODO use revoked instead of relation events when it becomes available
                # https://github.com/canonical/traefik-route-k8s-operator/issues/21
                # self.ingress.on.revoked,
                self.on["ingress"].relation_broken,
                self.on.config_changed,  # web_external_url; also covers upgrade-charm
            ],
            item=CatalogueItem(
                name="Grafana",
                icon="bar-chart",
                url=self.external_url,
                description=(
                    "Grafana allows you to query, visualize, alert on, and "
                    "visualize metrics from mixed datasources in configurable "
                    "dashboards for observability."
                ),
            ),
        )

    def _on_install(self, _):
        """Handler for the install event during which we will update the K8s service."""
        self._patch_k8s_service()

    def _on_config_changed(self, event: ConfigChangedEvent) -> None:
        """Event handler for the config-changed event.

        If the configuration is changed, update the variables we know about and
        restart the services. We don't know specifically whether it's a new install,
        a relation change, a leader election, or other, so call `_configure` to check
        the config files

        Args:
            event: a :class:`ConfigChangedEvent` to signal that something happened
        """
        self._configure()
        self._configure_replication()

    def _on_ingress_ready(self, _) -> None:
        """Once Traefik tells us our external URL, make sure we reconfigure Grafana."""
        self._configure()

    def _configure_ingress(self, event: HookEvent) -> None:
        """Set up ingress if a relation is joined, config changed, or a new leader election.

        Since ingress-per-unit and ingress-per-app are not appropriate, as only the Grafana
        leader must be exposed over ingress in order for interactions with sqlite replication
        to work as expected to propagate changes across to follower units, ensuring that things
        are configured correctly on election is crucial.

        Also since :class:`TraefikRouteRequirer` may not have been constructed with an existing
        relation if a :class:`RelationJoinedEvent` comes through during the charm lifecycle, if we
        get one here, we should recreate it, but OF will give us grief about "two objects claiming
        to be ...", so manipulate its private `_relation` variable instead.

        Args:
            event: a :class:`HookEvent` to signal a change we may need to respond to.
        """
        if not self.unit.is_leader():
            return

        # If it's a RelationJoinedEvent, set it in the ingress object
        if isinstance(event, RelationJoinedEvent):
            self.ingress._relation = event.relation

        # No matter what, check readiness -- this blindly checks whether `ingress._relation` is not
        # None, so it overlaps a little with the above, but works as expected on leader elections
        # and config-change
        if self.ingress.is_ready():
            self._configure()
            self.ingress.submit_to_traefik(self._ingress_config)

    def _configure_replication(self) -> None:
        """Checks to ensure that the leader is streaming DB changes, and others are listening.

        If a leader election event through `config-changed` would result in a new primary, start
        it. If the address provided by the leader in peer data changes, `leader` will be false,
        and replicas will be started.
        """
        if not self.containers["replication"].can_connect():
            return

        restart = False
        leader = self.unit.is_leader()

        if (
            self.containers["replication"].get_plan().services
            != self._build_replication(leader).services
        ):
            restart = True

        litestream_config = {"addr": ":9876", "dbs": [{"path": "/var/lib/grafana/grafana.db"}]}

        if not leader:
            litestream_config["dbs"][0].update({"upstream": {"url": "http://${LITESTREAM_UPSTREAM_URL}"}})  # type: ignore

        container = self.containers["replication"]
        if container.can_connect():
            container.push("/etc/litestream.yml", yaml.dump(litestream_config), make_dirs=True)

        if restart:
            self.restart_litestream(leader)

    def _on_grafana_source_changed(self, _: GrafanaSourceEvents) -> None:
        """When a grafana-source is added or modified, update the config.

        Args:
            event: a :class:`GrafanaSourceEvents` instance sent from the provider
        """
        self._configure()

    def _maybe_provision_own_dashboard(self, event: HookEvent) -> None:
        """If all the prerequisites are enabled, provision a self-monitoring dashboard.

        Requires:
            A Prometheus relation on self.prometheus_scrape
            The SAME Prometheus relation again on grafana_source

        If those are true, we have a Prometheus scraping this Grafana, and we should
        provision our dashboard.
        """
        container = self.unit.get_container(self.name)
        if not container.can_connect():
            logger.warning("Cannot connect to Pebble yet, not provisioning own dashboard")
            return

        source_related_apps = [rel.app for rel in self.model.relations["grafana-source"]]
        scrape_related_apps = [rel.app for rel in self.model.relations["metrics-endpoint"]]

        has_relation = any(
            source for source in source_related_apps if source in scrape_related_apps
        )

        dashboards_dir_path = os.path.join(PROVISIONING_PATH, "dashboards")
        self.init_dashboard_provisioning(dashboards_dir_path)

        dashboard_path = os.path.join(dashboards_dir_path, "self_dashboard.json")
        if has_relation and self.unit.is_leader():
            # This is not going through the library due to the massive refactor needed in order
            # to squash all of the `validate_relation_direction` and structure around smashing
            # the datastructures for a self-monitoring use case.
            container.push(
                dashboard_path, Path("src/self_dashboard.json").read_bytes(), make_dirs=True
            )
        elif not has_relation or isinstance(event, RelationBrokenEvent):
            if container.list_files(dashboards_dir_path, pattern="self_dashboard.json"):
                container.remove_path(dashboard_path)
                logger.debug("Removed dashboard %s", dashboard_path)
                self.restart_grafana()

    def _on_upgrade_charm(self, event: UpgradeCharmEvent) -> None:
        """Re-provision Grafana and its datasources on upgrade.

        Args:
            event: a :class:`UpgradeCharmEvent` to signal the upgrade
        """
        self.source_consumer.upgrade_keys()
        self.dashboard_consumer.update_dashboards()
        self._configure()
        self._on_dashboards_changed(event)

    def _on_stop(self, _) -> None:
        """Go into maintenance state if the unit is stopped."""
        self.unit.status = MaintenanceStatus("Application is terminating.")

    def _check_datasource_provisioning(self) -> bool:
        """Check whether or not datasources need to be (re)provisioned."""
        grafana_datasources = self._generate_datasource_config()
        datasources_hash = hashlib.sha256(str(grafana_datasources).encode("utf-8")).hexdigest()
        if not self.grafana_datasources_hash == datasources_hash:
            self.grafana_datasources_hash = datasources_hash
            self._update_datasource_config(grafana_datasources)
            logger.info("Updated Grafana's datasource configuration")

            return True
        return False

    def _configure(self) -> None:
        """Configure Grafana.

        Generate configuration files and check the sums against what is
        already stored in the charm. If either the base Grafana config
        or the datasource config differs, restart Grafana.
        """
        if not self.containers["workload"].can_connect():
            return
        logger.debug("Handling grafana-k8s configuration change")
        restart = False

        # Generate a new base config and see if it differs from what we have.
        # If it does, store it and signal that we should restart Grafana
        grafana_config_ini = self._generate_grafana_config()
        config_ini_hash = hashlib.sha256(str(grafana_config_ini).encode("utf-8")).hexdigest()
        if not self.grafana_config_ini_hash == config_ini_hash:
            self.grafana_config_ini_hash = config_ini_hash
            self._update_grafana_config_ini(grafana_config_ini)
            logger.info("Updated Grafana's base configuration")

            restart = True

        if self._check_datasource_provisioning():
            # Non-leaders will get updates from litestream
            if self.unit.is_leader():
                restart = True

        if self.containers["workload"].get_plan().services != self._build_layer().services:
            restart = True

        if not self.resource_patch.is_ready():
            if isinstance(self.unit.status, ActiveStatus) or self.unit.status.message == "":
                self.unit.status = MaintenanceStatus("Waiting for resource limit patch to apply")
            return

        if restart:
            self.restart_grafana()
        else:
            # All clear, move to active.
            # We can basically only get here if the charm is completely restarted, but all of
            # the configs are correct, with the correct pebble plan, such as a node reboot.
            #
            # A node reboot does not send any identifiable events (`start`, `pebble_ready`), so
            # this is more or less the 'fallthrough' part of a case statement
            if not isinstance(self.unit.status, ActiveStatus):
                self.unit.status = ActiveStatus()

    def _update_datasource_config(self, config: str) -> None:
        """Write an updated datasource configuration file to the Pebble container if necessary.

        Args:
            config: A :str: containing the datasource configuration
        """
        container = self.unit.get_container(self.name)

        try:
            container.push(DATASOURCES_PATH, config, make_dirs=True)
        except ConnectionError:
            logger.error(
                "Could not push datasource config. Pebble refused connection. Shutting down?"
            )

    def _update_grafana_config_ini(self, config: str) -> None:
        """Write an updated Grafana configuration file to the Pebble container if necessary.

        Args:
            config: A :str: containing the datasource configuration
        """
        try:
            self.containers["workload"].push(CONFIG_PATH, config, make_dirs=True)
        except ConnectionError:
            logger.error(
                "Could not push datasource config. Pebble refused connection. Shutting down?"
            )

    @property
    def has_peers(self) -> bool:
        """Check whether or not there are any other Grafanas as peers."""
        rel = self.model.get_relation(PEER)
        return len(rel.units) > 0 if rel is not None else False

    @property
    def peers(self):
        """Fetch the peer relation."""
        return self.model.get_relation(PEER)

    def set_peer_data(self, key: str, data: Any) -> None:
        """Put information into the peer data bucket instead of `StoredState`."""
        if self.peers:
            self.peers.data[self.app][key] = json.dumps(data)

    def get_peer_data(self, key: str) -> Any:
        """Retrieve information from the peer data bucket instead of `StoredState`."""
        if not self.peers:
            return {}
        data = self.peers.data[self.app].get(key, "")
        return json.loads(data) if data else {}

    ############################
    # DASHBOARD IMPORT
    ###########################
    def init_dashboard_provisioning(self, dashboard_path: str):
        """Initialise the provisioning of Grafana dashboards.

        Args:
            dashboard_path: str; A file path to the dashboard to provision
        """
        self._configure()
        logger.info("Initializing dashboard provisioning path")
        container = self.unit.get_container(self.name)

        dashboard_config = {
            "apiVersion": 1,
            "providers": [
                {
                    "name": "Default",
                    "updateIntervalSeconds": "5",
                    "type": "file",
                    "options": {"path": dashboard_path},
                }
            ],
        }

        default_config = os.path.join(dashboard_path, "default.yaml")
        default_config_string = yaml.dump(dashboard_config)

        if not os.path.exists(dashboard_path):
            try:
                container.push(default_config, default_config_string, make_dirs=True)
                self.restart_grafana()
            except ConnectionError:
                logger.warning(
                    "Could not push default dashboard configuration. Pebble shutting down?"
                )

    def _on_dashboards_changed(self, event) -> None:
        """Handle dashboard events."""
        container = self.unit.get_container(self.name)
        dashboards_dir_path = os.path.join(PROVISIONING_PATH, "dashboards")

        self.init_dashboard_provisioning(dashboards_dir_path)

        if not container.can_connect():
            logger.debug("Cannot connect to Pebble yet, deferring event")
            event.defer()
            return

        dashboards_file_to_be_kept = {}
        try:
            for dashboard_file in container.list_files(dashboards_dir_path, pattern="juju_*.json"):
                dashboards_file_to_be_kept[dashboard_file.path] = False

            for dashboard in self.dashboard_consumer.dashboards:
                dashboard_content = dashboard["content"]
                dashboard_content_bytes = dashboard_content.encode("utf-8")
                dashboard_content_digest = hashlib.sha256(dashboard_content_bytes).hexdigest()
                dashboard_filename = "juju_{}_{}.json".format(
                    dashboard["charm"], dashboard_content_digest[0:7]
                )

                path = os.path.join(dashboards_dir_path, dashboard_filename)
                dashboards_file_to_be_kept[path] = True

                logger.debug("New dashboard %s", path)
                container.push(path, dashboard_content_bytes, make_dirs=True)

            for dashboard_file_path, to_be_kept in dashboards_file_to_be_kept.items():
                if not to_be_kept:
                    container.remove_path(dashboard_file_path)
                    logger.debug("Removed dashboard %s", dashboard_file_path)

        except ConnectionError:
            logger.exception("Could not update dashboards. Pebble shutting down?")

    #####################################

    # K8S WRANGLING

    #####################################

    def _patch_k8s_service(self):
        """Fix the Kubernetes service that was setup by Juju with correct port numbers."""
        if self.unit.is_leader() and not self._stored.k8s_service_patched:  # type: ignore[truthy-function]
            service_ports = [
                (self.app.name, PORT, PORT),
            ]
            try:
                K8sServicePatch.set_ports(self.app.name, service_ports)
            except PatchFailed as e:
                logger.error("Unable to patch the Kubernetes service: %s", str(e))
            else:
                self._stored.k8s_service_patched = True
                logger.info("Successfully patched the Kubernetes service!")

    #####################################

    # DATABASE EVENTS

    #####################################

    @property
    def has_db(self) -> bool:
        """Only consider a DB connection if we have config info."""
        rel = self.model.get_relation(DATABASE)
        return len(rel.units) > 0 if rel is not None else False

    def _on_peer_data_changed(self, _: RelationChangedEvent) -> None:
        """Get the replica primary address from peer data so we can check whether to restart.

        Args:
            event: A :class:`RelationChangedEvent` from a `grafana` source
        """
        primary_addr = self.get_peer_data("replica_primary")

        # If we found a key for the address of a primary, ensure that replication reflects the
        # current state. It is necessary to watch for peer_data_changed events, since a
        # leader election may not run any in specific order. Checking here ensures that, once
        # a new leader is elected AND updates the bucket with its address, that secondaries
        # are notified of where they should look to replication stream now, and restart their
        # clients. It is, generally, a way to guarantee the ordering between:
        #   - new leader elected
        #   - leader restarts litestream in "primary" mode (no `upstream:` in the config)
        #   - leader sets `replica_primary` in the peer databag as part of _build_replication
        #   - other units get on_peer_data_changed
        #   - secondaries get the "correct" primary and restart
        if primary_addr:
            self._configure_replication()

    def _on_database_changed(self, event: RelationChangedEvent) -> None:
        """Sets configuration information for database connection.

        Args:
            event: A :class:`RelationChangedEvent` from a `database` source
        """
        if not self.unit.is_leader():
            return

        # Get required information
        database_fields = {
            field: event.relation.data[event.app].get(field) for field in REQUIRED_DATABASE_FIELDS  # type: ignore
        }

        # if any required fields are missing, warn the user and return
        missing_fields = [
            field for field in REQUIRED_DATABASE_FIELDS if database_fields.get(field) is None
        ]
        if len(missing_fields) > 0:
            raise SourceFieldsMissingError(
                "Missing required data fields for database relation: {}".format(missing_fields)
            )

        # add the new database relation data to the datastore
        db_info = {field: value for field, value in database_fields.items() if value}
        self.set_peer_data("database", db_info)

        self._configure()

    def _on_database_broken(self, event: RelationBrokenEvent) -> None:
        """Removes database connection info from datastore.

        We are guaranteed to only have one DB connection, so clearing
        datastore.database is all we need for the change to be propagated
        to the Pebble container.

        Args:
            event: a :class:`RelationBrokenEvent` from a `database` source
        """
        if not self.unit.is_leader():
            return

        # remove the existing database info from datastore
        self.set_peer_data("database", {})
        logger.info("Removing the grafana-k8s database backend config")

        # Cleanup the config file
        self._configure()

    def _generate_grafana_config(self) -> str:
        """Generate a database configuration for Grafana.

        For now, this only creates database information, since everything else
        can be set in ENV variables, but leave for expansion later so we can
        hide auth secrets
        """
        return self._generate_database_config() if self.has_db else ""

    def _generate_database_config(self) -> str:
        """Generate a database configuration.

        Returns:
            A string containing the required database information to be stubbed into the config
            file.
        """
        db_config = self.get_peer_data("database")
        if not db_config:
            return ""

        config_ini = configparser.ConfigParser()
        db_type = "mysql"

        db_url = "{0}://{1}:{2}@{3}/{4}".format(
            db_type,
            db_config.get("user"),
            db_config.get("password"),
            db_config.get("host"),
            db_config.get("name"),
        )
        config_ini["database"] = {
            "type": db_type,
            "host": db_config.get("host"),
            "name": db_config.get("name", ""),
            "user": db_config.get("user", ""),
            "password": db_config.get("password", ""),
            "url": db_url,
        }

        # This is silly, but a ConfigParser() handles this nicer than
        # raw string manipulation
        data = StringIO()
        config_ini.write(data)
        data.seek(0)
        ret = data.read()
        data.close()
        return ret

    #####################################

    # PEBBLE OPERATIONS

    #####################################

    def _on_pebble_ready(self, event) -> None:
        """When Pebble is ready, start everything up."""
        self._configure()
        self.source_consumer.upgrade_keys()
        self.dashboard_consumer.update_dashboards()
        version = self.grafana_version
        if version is not None:
            self.unit.set_workload_version(version)
        else:
            logger.debug(
                "Cannot set workload version at this time: could not get Alertmanager version."
            )

    def restart_grafana(self) -> None:
        """Restart the pebble container.

        `container.replan()` is intentionally avoided, since if no environment
        variables are changed, this will not actually restart Grafana, which is
        necessary to reload the provisioning files.

        Note that Grafana does not support SIGHUP, so a full restart is needed.
        """
        layer = self._build_layer()
        try:
            self.containers["workload"].add_layer(self.name, layer, combine=True)
            if self.containers["workload"].get_service(self.name).is_running():
                self.containers["workload"].stop(self.name)

            self.containers["workload"].start(self.name)
            logger.info("Restarted grafana-k8s")

            if self._poll_container(self.containers["workload"].can_connect):
                # We should also make sure sqlite is in WAL mode for replication
                self.containers["workload"].push(
                    "/usr/local/bin/sqlite3",
                    Path("sqlite-static").read_bytes(),
                    permissions=0o755,
                    make_dirs=True,
                )

                pragma = self.containers["workload"].exec(
                    [
                        "/usr/local/bin/sqlite3",
                        "/var/lib/grafana/grafana.db",
                        "pragma journal_mode=wal;",
                    ]
                )
                pragma.wait()

            self.unit.status = ActiveStatus()
        except ExecError as e:
            # debug because, on initial container startup when Grafana has an open lock and is
            # populating, this comes up with ERRCODE: 26
            logger.debug("Could not apply journal_mode pragma. Exit code: {}".format(e.exit_code))
        except ConnectionError:
            logger.error(
                "Could not restart grafana-k8s -- Pebble socket does "
                "not exist or is not responsive"
            )

    def restart_litestream(self, leader: bool) -> None:
        """Restart the pebble container.

        `container.replan()` is intentionally avoided, since if no environment
        variables are changed, this will not actually restart Litestream.
        """
        layer = self._build_replication(leader)

        try:
            plan = self.containers["replication"].get_plan()
            if plan.services != layer.services:
                self.containers["replication"].add_layer("litestream", layer, combine=True)
                if self.containers["replication"].get_service("litestream").is_running():
                    self.containers["replication"].stop("litestream")

                self.containers["replication"].start("litestream")
                logger.info("Restarted replication")
        except ConnectionError:
            logger.error(
                "Could not restart replication -- Pebble socket does "
                "not exist or is not responsive"
            )

    def _parse_grafana_path(self, parts: ParseResult) -> dict:
        """Convert web_external_url into a usable path."""
        # urlparse.path parsing is absolutely horrid and only
        # guarantees any kind of sanity if there is a scheme
        if not parts.scheme and not parts.path.startswith("/"):
            # This could really be anything!
            logger.warning(
                "Could not determine web_external_url for Grafana. Please "
                "use a fully-qualified path or a bare subpath"
            )
            return {}

        return {
            "scheme": parts.scheme or "http",
            "host": "0.0.0.0",
            "port": parts.netloc.split(":")[1] if ":" in parts.netloc else PORT,
            "path": parts.path,
        }

    def _build_layer(self) -> Layer:
        """Construct the pebble layer information."""
        # Placeholder for when we add "proper" mysql support for HA
        extra_info = {
            "GF_DATABASE_TYPE": "sqlite3",
        }

        grafana_path = self.external_url
        if self._auth_env_vars:
            extra_info.update(self._auth_env_vars)

        grafana_path = self.external_url

        # We have to do this dance because urlparse() doesn't have any good
        # truthiness, and parsing an empty string is still 'true'
        if grafana_path:
            parts = self._parse_grafana_path(urlparse(grafana_path))

            # It doesn't matter unless there's a subpath, since the
            # redirect to login is fine with a bare hostname
            if parts and parts["path"]:
                extra_info.update(
                    {
                        "GF_SERVER_SERVE_FROM_SUB_PATH": "True",
                        "GF_SERVER_ROOT_URL": "{}://{}:{}{}".format(
                            parts["scheme"], parts["host"], parts["port"], parts["path"]
                        ),
                    }
                )

        layer = Layer(
            {
                "summary": "grafana-k8s layer",
                "description": "grafana-k8s layer",
                "services": {
                    self.name: {
                        "override": "replace",
                        "summary": "grafana-k8s service",
                        "command": "grafana-server -config {}".format(CONFIG_PATH),
                        "startup": "enabled",
                        "environment": {
                            "GF_SERVER_HTTP_PORT": str(PORT),
                            "GF_LOG_LEVEL": self.model.config["log_level"],
                            "GF_PLUGINS_ENABLE_ALPHA": "true",
                            "GF_PATHS_PROVISIONING": PROVISIONING_PATH,
                            "GF_SECURITY_ADMIN_USER": self.model.config["admin_user"],
                            "GF_SECURITY_ADMIN_PASSWORD": self._get_admin_password(),
                            "GF_USERS_AUTO_ASSIGN_ORG": str(
                                self.model.config["enable_auto_assign_org"]
                            ),
                            **extra_info,
                        },
                    }
                },
            }
        )

        return layer

    def _build_replication(self, primary: bool) -> Layer:
        """Construct the pebble layer information for litestream."""
        config = {}

        if primary:
            self.set_peer_data("replica_primary", socket.gethostbyname(socket.getfqdn()))
            config["LITESTREAM_ADDR"] = "{}:{}".format(
                socket.gethostbyname(socket.getfqdn()), "9876"
            )
        else:
            config["LITESTREAM_UPSTREAM_URL"] = "{}:{}".format(
                self.get_peer_data("replica_primary"), "9876"
            )

        layer = Layer(
            {
                "summary": "litestream layer",
                "description": "litestream layer",
                "services": {
                    "litestream": {
                        "override": "replace",
                        "summary": "litestream service",
                        "command": "litestream replicate -config /etc/litestream.yml",
                        "startup": "enabled",
                        "environment": {
                            **config,
                        },
                    }
                },
            }
        )

        return layer

    @property
    def grafana_version(self):
        """Grafana server version.

        Returns:
            A string equal to the Grafana server version.
        """
        container = self.containers["workload"]
        if not container.can_connect():
            return None
        version_output, _ = container.exec(["grafana-server", "-v"]).wait_output()
        # Output looks like this:
        # Version 8.2.6 (commit: d2cccfe, branch: HEAD)
        result = re.search(r"Version (\d*\.\d*\.\d*)", version_output)
        if result is None:
            return result
        return result.group(1)

    @property
    def grafana_config_ini_hash(self) -> str:
        """Returns the hash for the Grafana ini file."""
        return self._grafana_config_ini_hash or self._get_hash_for_file(CONFIG_PATH)

    @grafana_config_ini_hash.setter
    def grafana_config_ini_hash(self, hash: str) -> None:
        """Sets the Grafana config ini hash."""
        self._grafana_config_ini_hash = hash

    @property
    def grafana_datasources_hash(self) -> str:
        """Returns the hash for the Grafana ini file."""
        return self._grafana_datasources_hash or self._get_hash_for_file(DATASOURCES_PATH)

    @grafana_datasources_hash.setter
    def grafana_datasources_hash(self, hash: str) -> None:
        """Sets the Grafana config ini hash."""
        self._grafana_datasources_hash = hash

    def _get_hash_for_file(self, file: str) -> str:
        """Tries to connect to the container and hash a file.

        Args:
            file: a `str` filepath to read
        """
        if self.containers["workload"].can_connect():
            try:
                content = self.containers["workload"].pull(file)
                hash = hashlib.sha256(str(content.read()).encode("utf-8")).hexdigest()
                return hash
            except (FileNotFoundError, ProtocolError, PathError) as e:
                logger.warning(
                    "Could not read configuration from the Grafana workload container: {}".format(
                        e
                    )
                )

        return ""

    @property
    def build_info(self) -> dict:
        """Returns information about the running Grafana service."""
        return self.grafana_service.build_info

    def _generate_datasource_config(self) -> str:
        """Template out a Grafana datasource config.

        Template using the sources (and removed sources) the consumer knows about, and dump it to
        YAML.

        Returns:
            A a string-dumped YAML config for the datasources
        """
        # Boilerplate for the config file
        datasources_dict = {"apiVersion": 1, "datasources": [], "deleteDatasources": []}

        for source_info in self.source_consumer.sources:
            source = {
                "orgId": "1",
                "access": "proxy",
                "isDefault": "false",
                "name": source_info["source_name"],
                "type": source_info["source_type"],
                "url": source_info["url"],
            }
            if source_info.get("extra_fields", None):
                source["jsonData"] = source_info.get("extra_fields")

            # set timeout for querying this data source
            timeout = int(source.get("jsonData", {}).get("timeout", 0))
            configured_timeout = int(self.model.config.get("datasource_query_timeout", 0))
            if timeout < configured_timeout:
                json_data = source.get("jsonData", {})
                json_data.update({"timeout": configured_timeout})
                source["jsonData"] = json_data

            datasources_dict["datasources"].append(source)  # type: ignore[attr-defined]

        # Also get a list of all the sources which have previously been purged and add them
        for name in self.source_consumer.sources_to_delete:
            source = {"orgId": 1, "name": name}
            datasources_dict["deleteDatasources"].append(source)  # type: ignore[attr-defined]

        datasources_string = yaml.dump(datasources_dict)
        return datasources_string

    def _on_get_admin_password(self, event: ActionEvent) -> None:
        """Returns the password for the admin user as an action response."""
        if not self.grafana_service.is_ready:
            event.fail("Grafana is not reachable yet. Please try again in a few minutes")
            return
        if self.grafana_service.password_has_been_changed(
            self.model.config["admin_user"], self._get_admin_password()
        ):
            event.set_results(
                {"admin-password": "Admin password has been changed by an administrator"}
            )
        else:
            event.set_results({"admin-password": self._get_admin_password()})

    def _get_admin_password(self) -> str:
        """Returns the password for the admin user."""
        if not self._stored.admin_password:  # type: ignore[truthy-function]
            self._stored.admin_password = self._generate_password()

        return self._stored.admin_password  # type: ignore

    def _poll_container(self, func: Callable, timeout: float = 2.0, delay: float = 0.1) -> bool:
        """Try to poll the container to work around Container.is_connect() being point-in-time.

        Args:
            func: a :Callable: to check, which should return a boolean.
            timeout: a :float: to time out after
            delay: a :float: to wait between checks

        """
        deadline = time.time() + timeout

        while time.time() < deadline:
            try:
                if func():
                    return True

                time.sleep(delay)
            except (APIError, ConnectionError, ProtocolError):
                logger.debug("Failed to poll the container due to a Pebble error")

        return False

    def _generate_password(self) -> str:
        """Generates a random 12 character password."""
        # Really limited by what can be passed into shell commands, since this all goes
        # through subprocess. So much for complex password
        chars = string.ascii_letters + string.digits
        return "".join(secrets.choice(chars) for _ in range(12))

    def _resource_reqs_from_config(self) -> ResourceRequirements:
        limits = {"cpu": self.model.config.get("cpu"), "memory": self.model.config.get("memory")}
        requests = {"cpu": "0.25", "memory": "200Mi"}
        return adjust_resource_requirements(limits, requests, adhere_to_requests=True)

    def _on_resource_patch_failed(self, event: K8sResourcePatchFailedEvent):
        self.unit.status = BlockedStatus(str(event.message))

    @property
    def external_url(self) -> str:
        """Return the external hostname configured, if any."""
        web_external_url = self.model.config.get("web_external_url", "")
        if web_external_url:
            return web_external_url

        baseurl = ""
        if self.ingress.external_host:
            baseurl = "http://{}".format(self.ingress.external_host)
            return "{}/{}".format(baseurl, "{}-{}".format(self.model.name, self.model.app.name))
        return "http://{}:{}".format(socket.getfqdn(), PORT)

    @property
    def _ingress_config(self) -> dict:
        """Build a raw ingress configuration for Traefik."""
        fqdn = urlparse(socket.getfqdn()).path
        pattern = r"^{}\..*?{}\.".format(self.model.unit.name.replace("/", "-"), self.model.name)
        domain = re.split(pattern, fqdn)[1]

        if self.external_url == self.ingress.external_host:
            external_path = "{}-{}".format(self.model.name, self.model.app.name)
        else:
            external_path = urlparse(self.external_url).path or "{}-{}".format(
                self.model.name, self.model.app.name
            )

        if not external_path.startswith("/"):
            external_path = "/{}".format(external_path)

        routers = {
            "juju-{}-{}-router".format(self.model.name, self.model.app.name): {
                "entryPoints": ["web"],
                "rule": "PathPrefix(`{}`)".format(external_path),
                "service": "juju-{}-{}-service".format(self.model.name, self.app.name),
            }
        }

        services = {
            "juju-{}-{}-service".format(self.model.name, self.model.app.name): {
                "loadBalancer": {
                    "servers": [
                        {
                            "url": "http://{}.{}-endpoints.{}.{}:{}/".format(
                                self.model.unit.name.replace("/", "-"),
                                self.model.app.name,
                                self.model.name,
                                domain,
                                PORT,
                            )
                        }
                    ]
                }
            }
        }

        return {"http": {"routers": routers, "services": services}}

    @property
    def _auth_env_vars(self):
        return self.get_peer_data("auth_conf_env_vars")

    def _on_grafana_auth_conf_available(self, event: AuthRequirerCharmEvents):
        """Event handler for the auth_conf_available event.

        It sets authentication configuration environment variables if they have not been set yet.
        Environment variables are stored in peer data.
        The event can be emitted even there are no changes to the configuration so call `_configure` to check
        and avoid restarting if that is not needed.

        Args:
            event: a :class:`AuthRequirerCharmEvents` auth config sent from the provider
        """
        if not self.unit.is_leader():
            return
        if not self._auth_env_vars:
            env_vars = self.generate_auth_env_vars(event.auth)  # type: ignore[attr-defined]
            if env_vars:
                self.set_peer_data("auth_conf_env_vars", env_vars)
                self._configure()

    def generate_auth_env_vars(self, conf: Dict[str, Dict[str, Any]]) -> Dict[str, str]:
        """Generates a dictionary of environment variables from the authentication config it gets.

        Args:
            conf: grafana authentication configuration that has the authentication mode as top level key.
        """
        auth_mode = next(iter(conf))
        if auth_mode not in VALID_AUTHENTICATION_MODES:
            logger.warning("Invalid authentication mode")
            return {}
        env_vars = {}
        auth_var_prefix = "GF_AUTH_" + auth_mode.upper() + "_"
        mode_enabled_var = auth_var_prefix + "ENABLED"
        env_vars[mode_enabled_var] = "True"
        for var in conf[auth_mode].keys():
            env_vars[auth_var_prefix + str(var).upper()] = str(conf[auth_mode][var])
        return env_vars

    @property
    def _hostname(self) -> str:
        return socket.getfqdn()

    @property
    def _scrape_jobs(self) -> list:
        return [
            {
                "static_configs": [{"targets": [f"{self._hostname}:{PORT}"]}],
            }
        ]


if __name__ == "__main__":
    main(GrafanaCharm, use_juju_for_storage=True)<|MERGE_RESOLUTION|>--- conflicted
+++ resolved
@@ -123,16 +123,11 @@
 
         self.metrics_endpoint = MetricsEndpointProvider(
             charm=self,
-<<<<<<< HEAD
             jobs=self._scrape_jobs,
             refresh_event=[
                 self.on.grafana_pebble_ready,
                 self.on.update_status,
             ],
-=======
-            jobs=[{"static_configs": [{"targets": ["*:3000"]}]}],
-            refresh_event=self.on.grafana_pebble_ready,  # pyright: ignore
->>>>>>> fbb3cb58
         )
 
         # -- standard events

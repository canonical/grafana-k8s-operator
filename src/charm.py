--- conflicted
+++ resolved
@@ -193,13 +193,7 @@
                 self.cert_handler.on.cert_changed,  # pyright: ignore
             ],
         )
-<<<<<<< HEAD
-        self.tracing = TracingEndpointRequirer(self, protocols=["otlp_http"])
-=======
-
-        # todo when we bump to v2, add otlp_http for charm_tracing and otlp_grpc for the workload.
-        self.tracing = TracingEndpointRequirer(self)
->>>>>>> b1af4e6b
+        self.tracing = TracingEndpointRequirer(self, protocols=["otlp_http", "otlp_grpc"])
 
         # -- standard events
         self.framework.observe(self.on.install, self._on_install)

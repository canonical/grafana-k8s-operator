--- conflicted
+++ resolved
@@ -39,12 +39,8 @@
         self._stored.set_default(source_events=0)  # available data sources
         self._stored.set_default(source_delete_events=0)
 
-<<<<<<< HEAD
-        self.grafana_consumer = GrafanaSourceConsumer(self, "grafana-source", "http://irrelevant-url")
-=======
         self.grafana_uid = "grafana-1234"
         self.grafana_consumer = GrafanaSourceConsumer(self, grafana_uid=self.grafana_uid, relation_name="grafana-source")
->>>>>>> cf9f1b17
         self.framework.observe(self.grafana_consumer.on.sources_changed, self.source_events)
         self.framework.observe(
             self.grafana_consumer.on.sources_to_delete_changed,

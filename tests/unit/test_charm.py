--- conflicted
+++ resolved
@@ -273,7 +273,6 @@
         self.assertEqual(self.harness.get_workload_version(), "0.1.0")
 
     @k8s_resource_multipatch
-<<<<<<< HEAD
     @patch.object(grafana_server.Grafana, "build_info", new={"version": "1.0.0"})
     def test_bare_charm_has_no_subpath_set_in_layer(self):
         self.harness.set_leader(True)
@@ -339,7 +338,7 @@
         # The insanity of YAML here. It works for the lib, but a single load just strips off
         # the extra quoting and leaves regular YAML. Double parse it for the tests
         self.assertEqual(yaml.safe_load(yaml.safe_load(rel_data["config"])), expected_rel_data)
-=======
+
     def test_config_is_updated_with_authentication_config(self):
         self.harness.set_leader(True)
         example_auth_conf = {
@@ -361,7 +360,6 @@
         )
         self.assertIn("GF_AUTH_PROXY_ENABLED", services["environment"].keys())
         self.assertEquals(services["environment"]["GF_AUTH_PROXY_ENABLED"], "True")
->>>>>>> d983c8a8
 
 
 class TestCharmReplication(unittest.TestCase):

--- conflicted
+++ resolved
@@ -271,7 +271,12 @@
         expected_source_data[0]["jsonData"]["timeout"] = 300
         self.assertEqual(yaml.safe_load(config).get("datasources"), expected_source_data)
 
-<<<<<<< HEAD
+    @k8s_resource_multipatch
+    @patch.object(grafana_server.Grafana, "build_info", new={"version": "1.0.0"})
+    def test_workload_version_is_set(self):
+        self.harness.container_pebble_ready("grafana")
+        self.assertEqual(self.harness.get_workload_version(), "1.0.0")
+
 
 class TestCharmReplication(unittest.TestCase):
     @k8s_resource_multipatch
@@ -334,11 +339,4 @@
             "environment"
         ]["LITESTREAM_UPSTREAM_URL"]
 
-        self.assertEqual(primary, "1.2.3.4:9876")
-=======
-    @k8s_resource_multipatch
-    @patch.object(grafana_server.Grafana, "build_info", new={"version": "1.0.0"})
-    def test_workload_version_is_set(self):
-        self.harness.container_pebble_ready("grafana")
-        self.assertEqual(self.harness.get_workload_version(), "1.0.0")
->>>>>>> 375d09c7
+        self.assertEqual(primary, "1.2.3.4:9876")
--- conflicted
+++ resolved
@@ -80,20 +80,11 @@
         manager.charm.relation_provider.publish(**data.model_dump())
         state_out = manager.run()
 
-<<<<<<< HEAD
-    # Assert
-    # Convert local_app_data to TempoApiAppData for comparison
-    actual = GrafanaMetadataAppData.model_validate(
-        dict(state_out.get_relation(grafana_metadata_relation.id).local_app_data)
-    )
-    assert actual == data
-=======
         # Assert
         # Convert local_app_data to TempoApiAppData for comparison
         grafana_metadata_relation_out = manager.ops.state.get_relation(grafana_metadata_relation.id)
         actual = GrafanaMetadataAppData.model_validate(dict(grafana_metadata_relation_out.local_app_data))
         assert actual == data
->>>>>>> dff39728
 
 
 @pytest.mark.parametrize(

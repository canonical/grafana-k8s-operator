--- conflicted
+++ resolved
@@ -23,11 +23,8 @@
     "file:first": {
         "charm": "provider-tester",
         "content": "/Td6WFoAAATm1rRGAgAhARYAAAB0L+WjAQAKdGVzdF9maXJzdAoAAIC4BxCQe2GHAAEjC8Ib/QkftvN9AQAAAAAEWVo=",
-<<<<<<< HEAD
         "inject_dropdowns": True,
-=======
         "dashboard_alt_uid": "6291687b37603a46",
->>>>>>> d4473939
         "juju_topology": {
             "model": "testing",
             "model_uuid": "abcdefgh-1234",
@@ -38,11 +35,8 @@
     "file:other": {
         "charm": "provider-tester",
         "content": "/Td6WFoAAATm1rRGAgAhARYAAAB0L+WjAQALdGVzdF9zZWNvbmQKAEby/qNFFKmEAAEkDKYY2NgftvN9AQAAAAAEWVo=",
-<<<<<<< HEAD
         "inject_dropdowns": True,
-=======
         "dashboard_alt_uid": "a44939b79a5ba1d4",
->>>>>>> d4473939
         "juju_topology": {
             "model": "testing",
             "model_uuid": "abcdefgh-1234",
@@ -56,8 +50,8 @@
     "file:manual": {
         "charm": "provider-tester",
         "content": "/Td6WFoAAATm1rRGAgAhARYAAAB0L+WjAQALdGVzdF9tYW51YWwKAJN3IemeHXT1AAEkDKYY2NgftvN9AQAAAAAEWVo=",
-<<<<<<< HEAD
         "inject_dropdowns": True,
+        "dashboard_alt_uid": "0b73d01f7b214e98",
         "juju_topology": {
             "application": "provider-tester",
             "model": "testing",
@@ -73,9 +67,7 @@
         "charm": "provider-tester",
         "content": "/Td6WFoAAATm1rRGAgAhARYAAAB0L+WjAQALdGVzdF9tYW51YWwKAJN3IemeHXT1AAEkDKYY2NgftvN9AQAAAAAEWVo=",
         "inject_dropdowns": False,
-=======
         "dashboard_alt_uid": "0b73d01f7b214e98",
->>>>>>> d4473939
         "juju_topology": {
             "application": "provider-tester",
             "model": "testing",
@@ -167,11 +159,8 @@
         expected_templates["prog:uC2Arx+2"] = {  # type: ignore
             "charm": "provider-tester",
             "content": "/Td6WFoAAATm1rRGAgAhARYAAAB0L+WjAQAEdGhpcmQAAAAAtr5hbOrisy0AAR0FuC2Arx+2830BAAAAAARZWg==",
-<<<<<<< HEAD
             "inject_dropdowns": True,
-=======
             "dashboard_alt_uid": "9f3746a8f16304dd",
->>>>>>> d4473939
             "juju_topology": {
                 "model": "testing",
                 "model_uuid": "abcdefgh-1234",

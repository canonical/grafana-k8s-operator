#!/usr/bin/env python3
# Copyright 2023 Canonical Ltd.
# See LICENSE file for licensing details.

"""Tests the oauth library using the Canonical Identity Stack.

It tests that the grafana charm can provide Single Sign-On Services to users
with the oauth integration.
"""

import logging
from pathlib import Path
from helpers import oci_image

import os
import pytest
import requests
from playwright.async_api._generated import Page, BrowserContext
from pytest_operator.plugin import OpsTest

from oauth_tools import (
    deploy_identity_bundle,
    get_reverse_proxy_app_url,
    complete_auth_code_login,
    access_application_login_page,
    click_on_sign_in_button_by_text,
    verify_page_loads,
    get_cookie_from_browser_by_name,
    ExternalIdpService,
)

pytest_plugins = ["oauth_tools.fixtures"]
logger = logging.getLogger(__name__)

tester_resources = {
    "grafana-tester-image": oci_image(
        "./tests/integration/grafana-tester/metadata.yaml", "grafana-tester-image"
    )
}
grafana_resources = {
    "grafana-image": oci_image("./charmcraft.yaml", "grafana-image"),
    "litestream-image": oci_image("./charmcraft.yaml", "litestream-image"),
}


<<<<<<< HEAD
@pytest.mark.skip_if_deployed
@pytest.mark.abort_on_fail
async def test_build_and_deploy(
    ops_test: OpsTest,
    grafana_charm: Path,
    hydra_app_name: str,
    public_traefik_app_name: str,
    self_signed_certificates_app_name: str,
    ext_idp_service: ExternalIdpService,
):
=======
# @pytest.mark.skip_if_deployed
# @pytest.mark.abort_on_fail
@pytest.mark.skip(reason="This test file started failing on timeout and blocks our releases")
async def test_build_and_deploy(ops_test: OpsTest, grafana_charm):
>>>>>>> 1755e067
    # Instantiating the ExternalIdpManager object deploys the external identity provider.

    await deploy_identity_bundle(
        ops_test=ops_test, bundle_channel="0.2/edge", ext_idp_service=ext_idp_service
    )

    # Deploy grafana
    await ops_test.model.deploy(
        grafana_charm,
        resources=grafana_resources,
        application_name="grafana",
        trust=True,
    )

    # Integrate grafana with the identity bundle
    await ops_test.model.integrate("grafana:oauth", hydra_app_name)
    await ops_test.model.integrate("grafana:ingress", public_traefik_app_name)
    await ops_test.model.integrate("grafana:receive-ca-cert", self_signed_certificates_app_name)

    await ops_test.model.wait_for_idle(
        apps=[
            hydra_app_name,
            public_traefik_app_name,
            self_signed_certificates_app_name,
            "grafana",
        ],
        status="active",
        raise_on_blocked=False,
        raise_on_error=False,
        timeout=1000,
    )


@pytest.mark.skip(reason="This test file started failing on timeout and blocks our releases")
async def test_oauth_login_with_identity_bundle(
    ops_test: OpsTest,
    page: Page,
    context: BrowserContext,
    public_traefik_app_name: str,
    user_email: str,
    ext_idp_service: ExternalIdpService,
) -> None:
    grafana_proxy = await get_reverse_proxy_app_url(ops_test, public_traefik_app_name, "grafana")
    redirect_login = os.path.join(grafana_proxy, "login")

    await access_application_login_page(
        page=page, url=grafana_proxy, redirect_login_url=redirect_login
    )

    await click_on_sign_in_button_by_text(
        page=page, text="Sign in with external identity provider"
    )

    await complete_auth_code_login(page=page, ops_test=ops_test, ext_idp_service=ext_idp_service)

    redirect_url = os.path.join(grafana_proxy, "?*")
    await verify_page_loads(page=page, url=redirect_url)

    # Verifying that the login flow was successful is application specific.
    # The test uses Grafana's /api/user endpoint to verify the session cookie is valid
    grafana_session_cookie = await get_cookie_from_browser_by_name(
        browser_context=context, name="grafana_session"
    )
    request = requests.get(
        os.path.join(grafana_proxy, "api/user"),
        headers={"Cookie": f"grafana_session={grafana_session_cookie}"},
        verify=False,
    )
    assert request.status_code == 200
    assert request.json()["email"] == user_email<|MERGE_RESOLUTION|>--- conflicted
+++ resolved
@@ -43,9 +43,6 @@
 }
 
 
-<<<<<<< HEAD
-@pytest.mark.skip_if_deployed
-@pytest.mark.abort_on_fail
 async def test_build_and_deploy(
     ops_test: OpsTest,
     grafana_charm: Path,
@@ -54,12 +51,6 @@
     self_signed_certificates_app_name: str,
     ext_idp_service: ExternalIdpService,
 ):
-=======
-# @pytest.mark.skip_if_deployed
-# @pytest.mark.abort_on_fail
-@pytest.mark.skip(reason="This test file started failing on timeout and blocks our releases")
-async def test_build_and_deploy(ops_test: OpsTest, grafana_charm):
->>>>>>> 1755e067
     # Instantiating the ExternalIdpManager object deploys the external identity provider.
 
     await deploy_identity_bundle(

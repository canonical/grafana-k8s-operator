--- conflicted
+++ resolved
@@ -23,14 +23,8 @@
     """Deploy the charm-under-test."""
     logger.debug("deploy local charm")
 
-<<<<<<< HEAD
     await ops_test.model.deploy(
-        grafana_charm, application_name=app_name, resources=grafana_resources
-=======
-    resources = {"grafana-image": METADATA["resources"]["grafana-image"]["upstream-source"]}
-    await ops_test.model.deploy(
-        grafana_charm, application_name=app_name, resources=resources, trust=True
->>>>>>> b45afde2
+        grafana_charm, application_name=app_name, resources=grafana_resources, trust=True
     )
 
     # set some custom configs to later check they persisted across the test

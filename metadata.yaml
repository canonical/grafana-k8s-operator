--- conflicted
+++ resolved
@@ -40,8 +40,7 @@
   grafana-image:
     type: oci-image
     description: upstream docker image for Grafana
-<<<<<<< HEAD
-    upstream-source: docker.io/ubuntu/grafana@sha256:8952155a72868b609e6b2e5ac5d20c540b232380f17dcf8aa60ac04b234edf9c
+    upstream-source: docker.io/ubuntu/grafana@sha256:86c77082f25b4bce37df37fb1fb1c351477902c59481369b71ba2d328e98d793
   promql-transform-amd64:
     type: file
     description: |
@@ -53,7 +52,4 @@
     description: |
       Promql-transform binary for adding label selectors on arm64. Promql-transform is available
       as a stand-alone tool on https://github.com/canonical/promql-transform
-    filename: promql-transform-arm64
-=======
-    upstream-source: docker.io/ubuntu/grafana@sha256:86c77082f25b4bce37df37fb1fb1c351477902c59481369b71ba2d328e98d793
->>>>>>> 2343480a
+    filename: promql-transform-arm64
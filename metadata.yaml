--- conflicted
+++ resolved
@@ -48,12 +48,8 @@
   grafana-image:
     type: oci-image
     description: upstream docker image for Grafana
-<<<<<<< HEAD
-    upstream-source: docker.io/ubuntu/grafana@sha256:8952155a72868b609e6b2e5ac5d20c540b232380f17dcf8aa60ac04b234edf9c
+    upstream-source: docker.io/ubuntu/grafana:8.2-22.04_beta
   litestream-image:
     type: oci-image
     description: upstream image for sqlite streaming
-    upstream-source: docker.io/rbarry82/litestream@sha256:79f3119ed32d5b5698f1defff0ee10fbb8e0179de2fc05c2bbe6f3c6004cec10
-=======
-    upstream-source: docker.io/ubuntu/grafana:8.2-22.04_beta
->>>>>>> b5f4c36d
+    upstream-source: docker.io/litestream/litestream@sha256:f502bac65cff50baf250ed4e8ae91af4b594e68762340479f7161b0cbc4c2ab6
# Copyright 2021 Canonical Ltd.
# See LICENSE file for licensing details.

"""## Overview.

This document explains how to integrate with the Grafana charm
for the purpose of providing a dashboard which can be used by
end users. It also explains the structure of the data
expected by the `grafana-dashboard` interface, and may provide a
mechanism or reference point for providing a compatible interface
or library by providing a definitive reference guide to the
structure of relation data which is shared between the Grafana
charm and any charm providing datasource information.

## Provider Library Usage

The Grafana charm interacts with its dashboards using its charm
library. The goal of this library is to be as simple to use as
possible, and instantiation of the class with or without changing
the default arguments provides a complete use case. For the simplest
use case of a charm which bundles dashboards and provides a
`provides: grafana-dashboard` interface,

    requires:
      grafana-dashboard:
        interface: grafana_dashboard

creation of a `GrafanaDashboardProvider` object with the default arguments is
sufficient.

:class:`GrafanaDashboardProvider` expects that bundled dashboards should
be included in your charm with a default path of:

    path/to/charm.py
    path/to/src/grafana_dashboards/*.{json|json.tmpl|.tmpl}

Where the files are Grafana dashboard JSON data either from the
Grafana marketplace, or directly exported from a Grafana instance.
Refer to the [official docs](https://grafana.com/tutorials/provision-dashboards-and-data-sources/)
for more information.

When constructing a dashboard that is intended to be consumed by COS, make sure to use variables
for your datasources, and name them "prometheusds" and "lokids". You can also use the following
juju topology variables in your dashboards: $juju_model, $juju_model_uuid, $juju_application
and $juju_unit. Note, however, that if metrics are coming via peripheral charms (scrape-config
or cos-config) then topology labels would not exist.

The default constructor arguments are:

    `charm`: `self` from the charm instantiating this library
    `relation_name`: grafana-dashboard
    `dashboards_path`: "/src/grafana_dashboards"

If your configuration requires any changes from these defaults, they
may be set from the class constructor. It may be instantiated as
follows:

    from charms.grafana_k8s.v0.grafana_dashboard import GrafanaDashboardProvider

    class FooCharm:
        def __init__(self, *args):
            super().__init__(*args, **kwargs)
            ...
            self.grafana_dashboard_provider = GrafanaDashboardProvider(self)
            ...

The first argument (`self`) should be a reference to the parent (providing
dashboards), as this charm's lifecycle events will be used to re-submit
dashboard information if a charm is upgraded, the pod is restarted, or other.

An instantiated `GrafanaDashboardProvider` validates that the path specified
in the constructor (or the default) exists, reads the file contents, then
compresses them with LZMA and adds them to the application relation data
when a relation is established with Grafana.

Provided dashboards will be checked by Grafana, and a series of dropdown menus
providing the ability to select query targets by Juju Model, application instance,
and unit will be added if they do not exist.

To avoid requiring `jinja` in `GrafanaDashboardProvider` users, template validation
and rendering occurs on the other side of the relation, and relation data in
the form of:

    {
        "event": {
            "valid": `true|false`,
            "errors": [],
        }
    }

Will be returned if rendering or validation fails. In this case, the
`GrafanaDashboardProvider` object will emit a `dashboard_status_changed` event
of the type :class:`GrafanaDashboardEvent`, which will contain information
about the validation error.

This information is added to the relation data for the charms as serialized JSON
from a dict, with a structure of:
```
{
    "application": {
        "dashboards": {
            "uuid": a uuid generated to ensure a relation event triggers,
            "templates": {
                "file:{hash}": {
                    "content": `{compressed_template_data}`,
                    "charm": `charm.meta.name`,
                    "juju_topology": {
                        "model": `charm.model.name`,
                        "model_uuid": `charm.model.uuid`,
                        "application": `charm.app.name`,
                        "unit": `charm.unit.name`,
                    }
                },
                "file:{other_file_hash}": {
                    ...
                },
            },
        },
    },
}
```

This is ingested by :class:`GrafanaDashboardConsumer`, and is sufficient for configuration.

The [COS Configuration Charm](https://charmhub.io/cos-configuration-k8s) can be used to
add dashboards which are not bundled with charms.

## Consumer Library Usage

The `GrafanaDashboardConsumer` object may be used by Grafana
charms to manage relations with available dashboards. For this
purpose, a charm consuming Grafana dashboard information should do
the following things:

1. Instantiate the `GrafanaDashboardConsumer` object by providing it a
reference to the parent (Grafana) charm and, optionally, the name of
the relation that the Grafana charm uses to interact with dashboards.
This relation must confirm to the `grafana-dashboard` interface.

For example a Grafana charm may instantiate the
`GrafanaDashboardConsumer` in its constructor as follows

    from charms.grafana_k8s.v0.grafana_dashboard import GrafanaDashboardConsumer

    def __init__(self, *args):
        super().__init__(*args)
        ...
        self.grafana_dashboard_consumer = GrafanaDashboardConsumer(self)
        ...

2. A Grafana charm also needs to listen to the
`GrafanaDashboardConsumer` events emitted by the `GrafanaDashboardConsumer`
by adding itself as an observer for these events:

    self.framework.observe(
        self.grafana_source_consumer.on.sources_changed,
        self._on_dashboards_changed,
    )

Dashboards can be retrieved the :meth:`dashboards`:

It will be returned in the format of:

```
[
    {
        "id": unique_id,
        "relation_id": relation_id,
        "charm": the name of the charm which provided the dashboard,
        "content": compressed_template_data
    },
]
```

The consuming charm should decompress the dashboard.
"""

import base64
import hashlib
import json
import logging
import lzma
import os
import re
import uuid
from pathlib import Path
from typing import Any, Dict, List, Optional, Union

from ops.charm import (
    CharmBase,
    HookEvent,
    RelationBrokenEvent,
    RelationChangedEvent,
    RelationCreatedEvent,
    RelationEvent,
    RelationRole,
)
from ops.framework import (
    EventBase,
    EventSource,
    Object,
    ObjectEvents,
    StoredDict,
    StoredList,
    StoredState,
)
from ops.model import Relation

# The unique Charmhub library identifier, never change it
LIBID = "c49eb9c7dfef40c7b6235ebd67010a3f"

# Increment this major API version when introducing breaking changes
LIBAPI = 0

# Increment this PATCH version before using `charmcraft publish-lib` or reset
# to 0 if you are raising the major API version
LIBPATCH = 15

logger = logging.getLogger(__name__)


DEFAULT_RELATION_NAME = "grafana-dashboard"
DEFAULT_PEER_NAME = "grafana"
RELATION_INTERFACE_NAME = "grafana_dashboard"

TOPOLOGY_TEMPLATE_DROPDOWNS = [  # type: ignore
    {
        "allValue": None,
        "datasource": "${prometheusds}",
        "definition": "label_values(up,juju_model)",
        "description": None,
        "error": None,
        "hide": 0,
        "includeAll": False,
        "label": "Juju model",
        "multi": False,
        "name": "juju_model",
        "query": {
            "query": "label_values(up,juju_model)",
            "refId": "StandardVariableQuery",
        },
        "refresh": 1,
        "regex": "",
        "skipUrlSync": False,
        "sort": 0,
        "tagValuesQuery": "",
        "tags": [],
        "tagsQuery": "",
        "type": "query",
        "useTags": False,
    },
    {
        "allValue": None,
        "datasource": "${prometheusds}",
        "definition": 'label_values(up{juju_model="$juju_model"},juju_model_uuid)',
        "description": None,
        "error": None,
        "hide": 0,
        "includeAll": False,
        "label": "Juju model uuid",
        "multi": False,
        "name": "juju_model_uuid",
        "query": {
            "query": 'label_values(up{juju_model="$juju_model"},juju_model_uuid)',
            "refId": "StandardVariableQuery",
        },
        "refresh": 1,
        "regex": "",
        "skipUrlSync": False,
        "sort": 0,
        "tagValuesQuery": "",
        "tags": [],
        "tagsQuery": "",
        "type": "query",
        "useTags": False,
    },
    {
        "allValue": None,
        "datasource": "${prometheusds}",
        "definition": 'label_values(up{juju_model="$juju_model",juju_model_uuid="$juju_model_uuid"},juju_application)',
        "description": None,
        "error": None,
        "hide": 0,
        "includeAll": False,
        "label": "Juju application",
        "multi": False,
        "name": "juju_application",
        "query": {
            "query": 'label_values(up{juju_model="$juju_model",juju_model_uuid="$juju_model_uuid"},juju_application)',
            "refId": "StandardVariableQuery",
        },
        "refresh": 1,
        "regex": "",
        "skipUrlSync": False,
        "sort": 0,
        "tagValuesQuery": "",
        "tags": [],
        "tagsQuery": "",
        "type": "query",
        "useTags": False,
    },
    {
        "allValue": None,
        "datasource": "${prometheusds}",
        "definition": 'label_values(up{juju_model="$juju_model",juju_model_uuid="$juju_model_uuid",juju_application="$juju_application"},juju_unit)',
        "description": None,
        "error": None,
        "hide": 0,
        "includeAll": False,
        "label": "Juju unit",
        "multi": False,
        "name": "juju_unit",
        "query": {
            "query": 'label_values(up{juju_model="$juju_model",juju_model_uuid="$juju_model_uuid",juju_application="$juju_application"},juju_unit)',
            "refId": "StandardVariableQuery",
        },
        "refresh": 1,
        "regex": "",
        "skipUrlSync": False,
        "sort": 0,
        "tagValuesQuery": "",
        "tags": [],
        "tagsQuery": "",
        "type": "query",
        "useTags": False,
    },
]

DATASOURCE_TEMPLATE_DROPDOWNS = [  # type: ignore
    {
        "description": None,
        "error": None,
        "hide": 0,
        "includeAll": False,
        "label": None,
        "multi": False,
        "name": "prometheusds",
        "options": [],
        "query": "prometheus",
        "refresh": 1,
        "regex": "",
        "skipUrlSync": False,
        "type": "datasource",
    },
]

REACTIVE_CONVERTER = {  # type: ignore
    "allValue": None,
    "datasource": "${prometheusds}",
    "definition": 'label_values(up{juju_model="$juju_model",juju_model_uuid="$juju_model_uuid",juju_application="$juju_application"},host)',
    "description": None,
    "error": None,
    "hide": 0,
    "includeAll": False,
    "label": "hosts",
    "multi": True,
    "name": "host",
    "options": [],
    "query": {
        "query": 'label_values(up{juju_model="$juju_model",juju_model_uuid="$juju_model_uuid",juju_application="$juju_application"},host)',
        "refId": "StandardVariableQuery",
    },
    "refresh": 1,
    "regex": "",
    "skipUrlSync": False,
    "sort": 1,
    "tagValuesQuery": "",
    "tags": [],
    "tagsQuery": "",
    "type": "query",
    "useTags": False,
}


class RelationNotFoundError(Exception):
    """Raised if there is no relation with the given name."""

    def __init__(self, relation_name: str):
        self.relation_name = relation_name
        self.message = "No relation named '{}' found".format(relation_name)

        super().__init__(self.message)


class RelationInterfaceMismatchError(Exception):
    """Raised if the relation with the given name has a different interface."""

    def __init__(
        self,
        relation_name: str,
        expected_relation_interface: str,
        actual_relation_interface: str,
    ):
        self.relation_name = relation_name
        self.expected_relation_interface = expected_relation_interface
        self.actual_relation_interface = actual_relation_interface
        self.message = (
            "The '{}' relation has '{}' as "
            "interface rather than the expected '{}'".format(
                relation_name, actual_relation_interface, expected_relation_interface
            )
        )

        super().__init__(self.message)


class RelationRoleMismatchError(Exception):
    """Raised if the relation with the given name has a different direction."""

    def __init__(
        self,
        relation_name: str,
        expected_relation_role: RelationRole,
        actual_relation_role: RelationRole,
    ):
        self.relation_name = relation_name
        self.expected_relation_interface = expected_relation_role
        self.actual_relation_role = actual_relation_role
        self.message = "The '{}' relation has role '{}' rather than the expected '{}'".format(
            relation_name, repr(actual_relation_role), repr(expected_relation_role)
        )

        super().__init__(self.message)


class InvalidDirectoryPathError(Exception):
    """Raised if the grafana dashboards folder cannot be found or is otherwise invalid."""

    def __init__(
        self,
        grafana_dashboards_absolute_path: str,
        message: str,
    ):
        self.grafana_dashboards_absolute_path = grafana_dashboards_absolute_path
        self.message = message

        super().__init__(self.message)


def _resolve_dir_against_charm_path(charm: CharmBase, *path_elements: str) -> str:
    """Resolve the provided path items against the directory of the main file.

    Look up the directory of the charmed operator file being executed. This is normally
    going to be the charm.py file of the charm including this library. Then, resolve
    the provided path elements and return its absolute path.

    Raises:
        InvalidDirectoryPathError if the resolved path does not exist or it is not a directory

    """
    charm_dir = Path(str(charm.charm_dir))
    if not charm_dir.exists() or not charm_dir.is_dir():
        # Operator Framework does not currently expose a robust
        # way to determine the top level charm source directory
        # that is consistent across deployed charms and unit tests
        # Hence for unit tests the current working directory is used
        # TODO: updated this logic when the following ticket is resolved
        # https://github.com/canonical/operator/issues/643
        charm_dir = Path(os.getcwd())

    dir_path = charm_dir.absolute().joinpath(*path_elements)

    if not dir_path.exists():
        raise InvalidDirectoryPathError(str(dir_path), "directory does not exist")
    if not dir_path.is_dir():
        raise InvalidDirectoryPathError(str(dir_path), "is not a directory")

    return str(dir_path)


def _validate_relation_by_interface_and_direction(
    charm: CharmBase,
    relation_name: str,
    expected_relation_interface: str,
    expected_relation_role: RelationRole,
) -> None:
    """Verifies that a relation has the necessary characteristics.

    Verifies that the `relation_name` provided: (1) exists in metadata.yaml,
    (2) declares as interface the interface name passed as `relation_interface`
    and (3) has the right "direction", i.e., it is a relation that `charm`
    provides or requires.

    Args:
        charm: a `CharmBase` object to scan for the matching relation.
        relation_name: the name of the relation to be verified.
        expected_relation_interface: the interface name to be matched by the
            relation named `relation_name`.
        expected_relation_role: whether the `relation_name` must be either
            provided or required by `charm`.

    Raises:
        RelationNotFoundError: If there is no relation in the charm's metadata.yaml
            named like the value of the `relation_name` argument.
        RelationInterfaceMismatchError: If the relation interface of the
            relation named as the provided `relation_name` argument does not
            match the `expected_relation_interface` argument.
        RelationRoleMismatchError: If the relation named as the provided `relation_name`
            argument has a different role than what is specified by the
            `expected_relation_role` argument.
    """
    if relation_name not in charm.meta.relations:
        raise RelationNotFoundError(relation_name)

    relation = charm.meta.relations[relation_name]

    actual_relation_interface = relation.interface_name
    if actual_relation_interface != expected_relation_interface:
        raise RelationInterfaceMismatchError(
            relation_name, expected_relation_interface, actual_relation_interface
        )

    if expected_relation_role == RelationRole.provides:
        if relation_name not in charm.meta.provides:
            raise RelationRoleMismatchError(
                relation_name, RelationRole.provides, RelationRole.requires
            )
    elif expected_relation_role == RelationRole.requires:
        if relation_name not in charm.meta.requires:
            raise RelationRoleMismatchError(
                relation_name, RelationRole.requires, RelationRole.provides
            )
    else:
        raise Exception("Unexpected RelationDirection: {}".format(expected_relation_role))


def _encode_dashboard_content(content: Union[str, bytes]) -> str:
    if isinstance(content, str):
        content = bytes(content, "utf-8")

    return base64.b64encode(lzma.compress(content)).decode("utf-8")


def _decode_dashboard_content(encoded_content: str) -> str:
    return lzma.decompress(base64.b64decode(encoded_content.encode("utf-8"))).decode()


def _convert_dashboard_fields(content: str, inject_dropdowns: bool = True) -> str:
    """Make sure values are present for Juju topology.

    Inserts Juju topology variables and selectors into the template, as well as
    a variable for Prometheus.
    """
    dict_content = json.loads(content)
    datasources = {}
    existing_templates = False

    template_dropdowns = (
        TOPOLOGY_TEMPLATE_DROPDOWNS + DATASOURCE_TEMPLATE_DROPDOWNS  # type: ignore
        if inject_dropdowns
        else DATASOURCE_TEMPLATE_DROPDOWNS
    )

    # If the dashboard has __inputs, get the names to replace them. These are stripped
    # from reactive dashboards in GrafanaDashboardAggregator, but charm authors in
    # newer charms may import them directly from the marketplace
    if "__inputs" in dict_content:
        for field in dict_content["__inputs"]:
            if "type" in field and field["type"] == "datasource":
                datasources[field["name"]] = field["pluginName"].lower()
        del dict_content["__inputs"]

    # If no existing template variables exist, just insert our own
    if "templating" not in dict_content:
        dict_content["templating"] = {"list": [d for d in template_dropdowns]}  # type: ignore
    else:
        # Otherwise, set a flag so we can go back later
        existing_templates = True
        for template_value in dict_content["templating"]["list"]:
            # Build a list of `datasource_name`: `datasource_type` mappings
            # The "query" field is actually "prometheus", "loki", "influxdb", etc
            if "type" in template_value and template_value["type"] == "datasource":
                datasources[template_value["name"]] = template_value["query"].lower()

        # Put our own variables in the template
        for d in template_dropdowns:  # type: ignore
            if d not in dict_content["templating"]["list"]:
                dict_content["templating"]["list"].insert(0, d)

    dict_content = _replace_template_fields(dict_content, datasources, existing_templates)

    return json.dumps(dict_content)


def _replace_template_fields(  # noqa: C901
    dict_content: dict, datasources: dict, existing_templates: bool
) -> dict:
    """Make templated fields get cleaned up afterwards.

    If existing datasource variables are present, try to substitute them, otherwise
    assume they are all for Prometheus and put the prometheus variable there.
    """
    replacements = {"loki": "${lokids}", "prometheus": "${prometheusds}"}
    used_replacements = []

    # If any existing datasources match types we know, or we didn't find
    # any templating variables at all, template them.
    if datasources or not existing_templates:
        panels = dict_content["panels"]

        # Go through all of the panels. If they have a datasource set, AND it's one
        # that we can convert to ${lokids} or ${prometheusds}, by stripping off the
        # ${} templating and comparing the name to the list we built, replace it,
        # otherwise, leave it alone.
        #
        # COS only knows about Prometheus and Loki.
        for panel in panels:
            if "datasource" not in panel or not panel.get("datasource", ""):
                continue
            if not existing_templates:
                panel["datasource"] = "${prometheusds}"
            else:
                if panel["datasource"].lower() in replacements.values():
                    # Already a known template variable
                    continue
                if not panel["datasource"]:
                    # Don't worry about null values
                    continue
                # Strip out variable characters and maybe braces
                ds = re.sub(r"(\$|\{|\})", "", panel["datasource"])
                replacement = replacements.get(datasources[ds], "")
                if replacement:
                    used_replacements.append(ds)
                panel["datasource"] = replacement or panel["datasource"]

        # Put our substitutions back
        dict_content["panels"] = panels

    # Finally, go back and pop off the templates we stubbed out
    deletions = []
    for tmpl in dict_content["templating"]["list"]:
        if tmpl["name"] and tmpl["name"] in used_replacements:
            deletions.append(tmpl)

    for d in deletions:
        dict_content["templating"]["list"].remove(d)

    return dict_content


def _type_convert_stored(obj):
    """Convert Stored* to their appropriate types, recursively."""
    if isinstance(obj, StoredList):
        return list(map(_type_convert_stored, obj))
    elif isinstance(obj, StoredDict):
        rdict = {}  # type: Dict[Any, Any]
        for k in obj.keys():
            rdict[k] = _type_convert_stored(obj[k])
        return rdict
    else:
        return obj


class GrafanaDashboardsChanged(EventBase):
    """Event emitted when Grafana dashboards change."""

    def __init__(self, handle, data=None):
        super().__init__(handle)
        self.data = data

    def snapshot(self) -> Dict:
        """Save grafana source information."""
        return {"data": self.data}

    def restore(self, snapshot):
        """Restore grafana source information."""
        self.data = snapshot["data"]


class GrafanaDashboardEvents(ObjectEvents):
    """Events raised by :class:`GrafanaSourceEvents`."""

    dashboards_changed = EventSource(GrafanaDashboardsChanged)


class GrafanaDashboardEvent(EventBase):
    """Event emitted when Grafana dashboards cannot be resolved.

    Enables us to set a clear status on the provider.
    """

    def __init__(self, handle, errors: List[Dict[str, str]] = [], valid: bool = False):
        super().__init__(handle)
        self.errors = errors
        self.error_message = "; ".join([error["error"] for error in errors if "error" in error])
        self.valid = valid

    def snapshot(self) -> Dict:
        """Save grafana source information."""
        return {
            "error_message": self.error_message,
            "valid": self.valid,
            "errors": json.dumps(self.errors),
        }

    def restore(self, snapshot):
        """Restore grafana source information."""
        self.error_message = snapshot["error_message"]
        self.valid = snapshot["valid"]
        self.errors = json.loads(snapshot["errors"])


class GrafanaProviderEvents(ObjectEvents):
    """Events raised by :class:`GrafanaSourceEvents`."""

    dashboard_status_changed = EventSource(GrafanaDashboardEvent)


class GrafanaDashboardProvider(Object):
    """An API to provide Grafana dashboards to a Grafana charm."""

    _stored = StoredState()
    on = GrafanaProviderEvents()

    def __init__(
        self,
        charm: CharmBase,
        relation_name: str = DEFAULT_RELATION_NAME,
        dashboards_path: str = "src/grafana_dashboards",
    ) -> None:
        """API to provide Grafana dashboard to a Grafana charmed operator.

        The :class:`GrafanaDashboardProvider` object provides an API
        to upload dashboards to a Grafana charm. In its most streamlined
        usage, the :class:`GrafanaDashboardProvider` is integrated in a
        charmed operator as follows:

            self.grafana = GrafanaDashboardProvider(self)

        The :class:`GrafanaDashboardProvider` will look for dashboard
        templates in the `<charm-py-directory>/grafana_dashboards` folder.
        Additionally, dashboard templates can be uploaded programmatically
        via the :method:`GrafanaDashboardProvider.add_dashboard` method.

        To use the :class:`GrafanaDashboardProvider` API, you need a relation
        defined in your charm operator's metadata.yaml as follows:

            provides:
                grafana-dashboard:
                    interface: grafana_dashboard

        If you would like to use relation name other than `grafana-dashboard`,
        you will need to specify the relation name via the `relation_name`
        argument when instantiating the :class:`GrafanaDashboardProvider` object.
        However, it is strongly advised to keep the the default relation name,
        so that people deploying your charm will have a consistent experience
        with all other charms that provide Grafana dashboards.

        It is possible to provide a different file path for the Grafana dashboards
        to be automatically managed by the :class:`GrafanaDashboardProvider` object
        via the `dashboards_path` argument. This may be necessary when the directory
        structure of your charmed operator repository is not the "usual" one as
        generated by `charmcraft init`, for example when adding the charmed operator
        in a Java repository managed by Maven or Gradle. However, unless there are
        such constraints with other tooling, it is strongly advised to store the
        Grafana dashboards in the default `<charm-py-directory>/grafana_dashboards`
        folder, in order to provide a consistent experience for other charmed operator
        authors.

        Args:
            charm: a :class:`CharmBase` object which manages this
                :class:`GrafanaProvider` object. Generally this is
                `self` in the instantiating class.
            relation_name: a :string: name of the relation managed by this
                :class:`GrafanaDashboardProvider`; it defaults to "grafana-dashboard".
            dashboards_path: a filesystem path relative to the charm root
                where dashboard templates can be located. By default, the library
                expects dashboard files to be in the `<charm-py-directory>/grafana_dashboards`
                directory.
        """
        _validate_relation_by_interface_and_direction(
            charm, relation_name, RELATION_INTERFACE_NAME, RelationRole.provides
        )

        try:
            dashboards_path = _resolve_dir_against_charm_path(charm, dashboards_path)
        except InvalidDirectoryPathError as e:
            logger.warning(
                "Invalid Grafana dashboards folder at %s: %s",
                e.grafana_dashboards_absolute_path,
                e.message,
            )

        super().__init__(charm, relation_name)

        self._charm = charm
        self._relation_name = relation_name
        self._dashboards_path = dashboards_path

        # No peer relation bucket we can rely on providers, keep StoredState here, too
        self._stored.set_default(dashboard_templates={})

        self.framework.observe(self._charm.on.leader_elected, self._update_all_dashboards_from_dir)
        self.framework.observe(self._charm.on.upgrade_charm, self._update_all_dashboards_from_dir)

        self.framework.observe(
            self._charm.on[self._relation_name].relation_created,
            self._on_grafana_dashboard_relation_created,
        )
        self.framework.observe(
            self._charm.on[self._relation_name].relation_changed,
            self._on_grafana_dashboard_relation_changed,
        )

    def add_dashboard(self, content: str, inject_dropdowns: bool = True) -> None:
        """Add a dashboard to the relation managed by this :class:`GrafanaDashboardProvider`.

        Args:
            content: a string representing a Jinja template. Currently, no
                global variables are added to the Jinja template evaluation
                context.
            inject_dropdowns: a :boolean: indicating whether topology dropdowns should be
                added to the dashboard
        """
        # Update of storage must be done irrespective of leadership, so
        # that the stored state is there when this unit becomes leader.
        stored_dashboard_templates = self._stored.dashboard_templates

        encoded_dashboard = _encode_dashboard_content(content)

        # Use as id the first chars of the encoded dashboard, so that
        # it is predictable across units.
        id = "prog:{}".format(encoded_dashboard[-24:-16])
<<<<<<< HEAD
        stored_dashboard_templates[id] = self._content_to_dashboard_object(
            encoded_dashboard, inject_dropdowns
        )
=======
        stored_dashboard_templates[id] = self._content_to_dashboard_object(encoded_dashboard)
        stored_dashboard_templates[id]["dashboard_alt_uid"] = self._generate_alt_uid(id)
>>>>>>> d4473939

        if self._charm.unit.is_leader():
            for dashboard_relation in self._charm.model.relations[self._relation_name]:
                self._upset_dashboards_on_relation(dashboard_relation)

    def remove_non_builtin_dashboards(self) -> None:
        """Remove all dashboards to the relation added via :method:`add_dashboard`."""
        # Update of storage must be done irrespective of leadership, so
        # that the stored state is there when this unit becomes leader.
        stored_dashboard_templates = self._stored.dashboard_templates

        for dashboard_id in list(stored_dashboard_templates.keys()):
            if dashboard_id.startswith("prog:"):
                del stored_dashboard_templates[dashboard_id]
        self._stored.dashboard_templates = stored_dashboard_templates

        if self._charm.unit.is_leader():
            for dashboard_relation in self._charm.model.relations[self._relation_name]:
                self._upset_dashboards_on_relation(dashboard_relation)

    def update_dashboards(self) -> None:
        """Trigger the re-evaluation of the data on all relations."""
        if self._charm.unit.is_leader():
            for dashboard_relation in self._charm.model.relations[self._relation_name]:
                self._upset_dashboards_on_relation(dashboard_relation)

    def _update_all_dashboards_from_dir(
        self, _: Optional[HookEvent] = None, inject_dropdowns: bool = True
    ) -> None:
        """Scans the built-in dashboards and updates relations with changes."""
        # Update of storage must be done irrespective of leadership, so
        # that the stored state is there when this unit becomes leader.

        # Ensure we do not leave outdated dashboards by removing from stored all
        # the encoded dashboards that start with "file/".
        if self._dashboards_path:
            stored_dashboard_templates = self._stored.dashboard_templates

            for dashboard_id in list(stored_dashboard_templates.keys()):
                if dashboard_id.startswith("file:"):
                    del stored_dashboard_templates[dashboard_id]

            # Path.glob uses fnmatch on the backend, which is pretty limited, so use a
            # custom function for the filter
            def _is_dashboard(p: Path) -> bool:
                return p.is_file and p.name.endswith((".json", ".json.tmpl", ".tmpl"))

            for path in filter(_is_dashboard, Path(self._dashboards_path).glob("*")):
                # path = Path(path)
                id = "file:{}".format(path.stem)
                stored_dashboard_templates[id] = self._content_to_dashboard_object(
                    _encode_dashboard_content(path.read_bytes()), inject_dropdowns
                )
                stored_dashboard_templates[id]["dashboard_alt_uid"] = self._generate_alt_uid(id)

            self._stored.dashboard_templates = stored_dashboard_templates

            if self._charm.unit.is_leader():
                for dashboard_relation in self._charm.model.relations[self._relation_name]:
                    self._upset_dashboards_on_relation(dashboard_relation)

<<<<<<< HEAD
    def _reinitialize_dashboard_data(self, inject_dropdowns: bool = True) -> None:
=======
    def _generate_alt_uid(self, key: str) -> str:
        """Generate alternative uid for dashboards.

        Args:
            key: A string used (along with charm.meta.name) to build the hash uid.

        Returns: A hash string.
        """
        raw_dashboard_alt_uid = "{}-{}".format(self._charm.meta.name, key)
        return hashlib.shake_256(raw_dashboard_alt_uid.encode("utf-8")).hexdigest(8)

    def _reinitialize_dashboard_data(self) -> None:
>>>>>>> d4473939
        """Triggers a reload of dashboard outside of an eventing workflow.

        Args:
            inject_dropdowns: a :bool: used to indicate whether topology dropdowns should be added

        This will destroy any existing relation data.
        """
        try:
            _resolve_dir_against_charm_path(self._charm, self._dashboards_path)
            self._update_all_dashboards_from_dir(inject_dropdowns=inject_dropdowns)

        except InvalidDirectoryPathError as e:
            logger.warning(
                "Invalid Grafana dashboards folder at %s: %s",
                e.grafana_dashboards_absolute_path,
                e.message,
            )
            stored_dashboard_templates = self._stored.dashboard_templates

            for dashboard_id in list(stored_dashboard_templates.keys()):
                if dashboard_id.startswith("file:"):
                    del stored_dashboard_templates[dashboard_id]
            self._stored.dashboard_templates = stored_dashboard_templates

            # With all of the file-based dashboards cleared out, force a refresh
            # of relation data
            if self._charm.unit.is_leader():
                for dashboard_relation in self._charm.model.relations[self._relation_name]:
                    self._upset_dashboards_on_relation(dashboard_relation)

    def _on_grafana_dashboard_relation_created(self, event: RelationCreatedEvent) -> None:
        """Watch for a relation being created and automatically send dashboards.

        Args:
            event: The :class:`RelationJoinedEvent` sent when a
                `grafana_dashboaard` relationship is joined
        """
        if self._charm.unit.is_leader():
            self._upset_dashboards_on_relation(event.relation)

    def _on_grafana_dashboard_relation_changed(self, event: RelationChangedEvent) -> None:
        """Watch for changes so we know if there's an error to signal back to the parent charm.

        Args:
            event: The `RelationChangedEvent` that triggered this handler.
        """
        if self._charm.unit.is_leader():
            data = json.loads(event.relation.data[event.app].get("event", "{}"))

            if not data:
                return

            valid = bool(data.get("valid", True))
            errors = data.get("errors", [])
            if valid and not errors:
                self.on.dashboard_status_changed.emit(valid=valid)
            else:
                self.on.dashboard_status_changed.emit(valid=valid, errors=errors)

    def _upset_dashboards_on_relation(self, relation: Relation) -> None:
        """Update the dashboards in the relation data bucket."""
        # It's completely ridiculous to add a UUID, but if we don't have some
        # pseudo-random value, this never makes it across 'juju set-state'
        stored_data = {
            "templates": _type_convert_stored(self._stored.dashboard_templates),
            "uuid": str(uuid.uuid4()),
        }

        relation.data[self._charm.app]["dashboards"] = json.dumps(stored_data)

    def _content_to_dashboard_object(self, content: str, inject_dropdowns: bool = True) -> Dict:
        return {
            "charm": self._charm.meta.name,
            "content": content,
            "juju_topology": self._juju_topology,
            "inject_dropdowns": inject_dropdowns,
        }

    # This is not actually used in the dashboards, but is present to provide a secondary
    # salt to ensure uniqueness in the dict keys in case individual charm units provide
    # dashboards
    @property
    def _juju_topology(self) -> Dict:
        return {
            "model": self._charm.model.name,
            "model_uuid": self._charm.model.uuid,
            "application": self._charm.app.name,
            "unit": self._charm.unit.name,
        }

    @property
    def dashboard_templates(self) -> List:
        """Return a list of the known dashboard templates."""
        return [v for v in self._stored.dashboard_templates.values()]


class GrafanaDashboardConsumer(Object):
    """A consumer object for working with Grafana Dashboards."""

    on = GrafanaDashboardEvents()
    _stored = StoredState()

    def __init__(
        self,
        charm: CharmBase,
        relation_name: str = DEFAULT_RELATION_NAME,
    ) -> None:
        """API to receive Grafana dashboards from charmed operators.

        The :class:`GrafanaDashboardConsumer` object provides an API
        to consume dashboards provided by a charmed operator using the
        :class:`GrafanaDashboardProvider` library. The
        :class:`GrafanaDashboardConsumer` is integrated in a
        charmed operator as follows:

            self.grafana = GrafanaDashboardConsumer(self)

        To use this library, you need a relation defined as follows in
        your charm operator's metadata.yaml:

            requires:
                grafana-dashboard:
                    interface: grafana_dashboard

        If you would like to use a different relation name than
        `grafana-dashboard`, you need to specify the relation name via the
        `relation_name` argument. However, it is strongly advised not to
        change the default, so that people deploying your charm will have
        a consistent experience with all other charms that consume Grafana
        dashboards.

        Args:
            charm: a :class:`CharmBase` object which manages this
                :class:`GrafanaProvider` object. Generally this is
                `self` in the instantiating class.
            relation_name: a :string: name of the relation managed by this
                :class:`GrafanaDashboardConsumer`; it defaults to "grafana-dashboard".
        """
        _validate_relation_by_interface_and_direction(
            charm, relation_name, RELATION_INTERFACE_NAME, RelationRole.requires
        )

        super().__init__(charm, relation_name)
        self._charm = charm
        self._relation_name = relation_name

        self._stored.set_default(dashboards=dict())

        self.framework.observe(
            self._charm.on[self._relation_name].relation_changed,
            self._on_grafana_dashboard_relation_changed,
        )
        self.framework.observe(
            self._charm.on[self._relation_name].relation_broken,
            self._on_grafana_dashboard_relation_broken,
        )
        self.framework.observe(
            self._charm.on[DEFAULT_PEER_NAME].relation_changed,
            self._on_grafana_peer_changed,
        )

    def get_dashboards_from_relation(self, relation_id: int) -> List:
        """Get a list of known dashboards for one instance of the monitored relation.

        Args:
            relation_id: the identifier of the relation instance, as returned by
                :method:`ops.model.Relation.id`.

        Returns: a list of known dashboards coming from the provided relation instance.
        """
        return [
            self._to_external_object(relation_id, dashboard)
            for dashboard in self._get_stored_dashboards(relation_id)
        ]

    def _on_grafana_dashboard_relation_changed(self, event: RelationChangedEvent) -> None:
        """Handle relation changes in related providers.

        If there are changes in relations between Grafana dashboard consumers
        and providers, this event handler (if the unit is the leader) will
        get data for an incoming grafana-dashboard relation through a
        :class:`GrafanaDashboardsChanged` event, and make the relation data
        available in the app's datastore object. The Grafana charm can
        then respond to the event to update its configuration.
        """
        changes = False
        if self._charm.unit.is_leader():
            changes = self._render_dashboards_and_signal_changed(event.relation)

        if changes:
            self.on.dashboards_changed.emit()

    def _on_grafana_peer_changed(self, _: RelationChangedEvent) -> None:
        """Emit dashboard events on peer events so secondary charm data updates."""
        if self._charm.unit.is_leader():
            return
        self.on.dashboards_changed.emit()

    def update_dashboards(self, relation: Relation = None) -> None:
        """Re-establish dashboards on one or more relations.

        If something changes between this library and a datasource, try to re-establish
        invalid dashboards and invalidate active ones.

        Args:
            relation: a specific relation for which the dashboards have to be
                updated. If not specified, all relations managed by this
                :class:`GrafanaDashboardConsumer` will be updated.
        """
        changes = False
        if self._charm.unit.is_leader():
            relations = (
                [relation] if relation else self._charm.model.relations[self._relation_name]
            )

            for relation in relations:
                self._render_dashboards_and_signal_changed(relation)

        if changes:
            self.on.dashboards_changed.emit()

    def _on_grafana_dashboard_relation_broken(self, event: RelationBrokenEvent) -> None:
        """Update job config when providers depart.

        When a Grafana dashboard provider departs, the configuration
        for that provider is removed from the list of dashboards
        """
        if not self._charm.unit.is_leader():
            return

        self._remove_all_dashboards_for_relation(event.relation)

    def _render_dashboards_and_signal_changed(self, relation: Relation) -> bool:  # type: ignore
        """Validate a given dashboard.

        Verify that the passed dashboard data is able to be found in our list
        of datasources and will render. If they do, let the charm know by
        emitting an event.

        Args:
            relation: Relation; The relation the dashboard is associated with.

        Returns:
            a boolean indicating whether an event should be emitted
        """
        other_app = relation.app

        raw_data = relation.data[other_app].get("dashboards", {})  # type: ignore

        if not raw_data:
            logger.warning(
                "No dashboard data found in the %s:%s relation",
                self._relation_name,
                str(relation.id),
            )
            return False

        data = json.loads(raw_data)

        # The only piece of data needed on this side of the relations is "templates"
        templates = data.pop("templates")

        # Import only if a charmed operator uses the consumer, we don't impose these
        # dependencies on the client
        from jinja2 import Template
        from jinja2.exceptions import TemplateSyntaxError

        # The dashboards are WAY too big since this ultimately calls out to Juju to
        # set the relation data, and it overflows the maximum argument length for
        # subprocess, so we have to use b64, annoyingly.
        # Worse, Python3 expects absolutely everything to be a byte, and a plain
        # `base64.b64encode()` is still too large, so we have to go through hoops
        # of encoding to byte, compressing with lzma, converting to base64 so it
        # can be converted to JSON, then all the way back.

        rendered_dashboards = []
        relation_has_invalid_dashboards = False

        for _, (fname, template) in enumerate(templates.items()):
            decoded_content = None
            content = None
            error = None
            try:
                decoded_content = _decode_dashboard_content(template["content"])
                inject_dropdowns = template.get("inject_dropdowns", True)
                content = Template(decoded_content).render()
<<<<<<< HEAD
                content = _encode_dashboard_content(
                    _convert_dashboard_fields(content, inject_dropdowns)
                )
=======
                content = self._manage_dashboard_uid(content, template)
                content = _encode_dashboard_content(_convert_dashboard_fields(content))
>>>>>>> d4473939
            except lzma.LZMAError as e:
                error = str(e)
                relation_has_invalid_dashboards = True
            except json.JSONDecodeError as e:
                error = str(e.msg)
                logger.warning("Invalid JSON in Grafana dashboard: {}".format(fname))
                continue
            except TemplateSyntaxError as e:
                error = str(e)
                relation_has_invalid_dashboards = True

            # Prepend the relation name and ID to the dashboard ID to avoid clashes with
            # multiple relations with apps from the same charm, or having dashboards with
            # the same ids inside their charm operators
            rendered_dashboards.append(
                {
                    "id": "{}:{}/{}".format(relation.name, relation.id, fname),
                    "original_id": fname,
                    "content": content if content else None,
                    "template": template,
                    "valid": (error is None),
                    "error": error,
                }
            )

        if relation_has_invalid_dashboards:
            self._remove_all_dashboards_for_relation(relation)

            invalid_templates = [
                data["original_id"] for data in rendered_dashboards if not data["valid"]
            ]

            logger.warning(
                "Cannot add one or more Grafana dashboards from relation '{}:{}': the following "
                "templates are invalid: {}".format(
                    relation.name,
                    relation.id,
                    invalid_templates,
                )
            )

            relation.data[self._charm.app]["event"] = json.dumps(
                {
                    "errors": [
                        {
                            "dashboard_id": rendered_dashboard["original_id"],
                            "error": rendered_dashboard["error"],
                        }
                        for rendered_dashboard in rendered_dashboards
                        if rendered_dashboard["error"]
                    ]
                }
            )

            # Dropping dashboards for a relation needs to be signalled
            return True
        else:
            stored_data = rendered_dashboards
            currently_stored_data = self._get_stored_dashboards(relation.id)

            coerced_data = (
                _type_convert_stored(currently_stored_data) if currently_stored_data else {}
            )

            if not coerced_data == stored_data:
                stored_dashboards = self.get_peer_data("dashboards")
                stored_dashboards[relation.id] = stored_data
                self.set_peer_data("dashboards", stored_dashboards)
                return True

    def _manage_dashboard_uid(self, dashboard: str, template: dict) -> str:
        """Add an uid to the dashboard if it is not present."""
        dashboard = json.loads(dashboard)

        if not dashboard.get("uid", None) and "dashboard_alt_uid" in template:
            dashboard["uid"] = template["dashboard_alt_uid"]

        return json.dumps(dashboard)

    def _remove_all_dashboards_for_relation(self, relation: Relation) -> None:
        """If an errored dashboard is in stored data, remove it and trigger a deletion."""
        if self._get_stored_dashboards(relation.id):
            stored_dashboards = self.get_peer_data("dashboards")
            stored_dashboards.pop(str(relation.id))
            self.set_peer_data("dashboards", stored_dashboards)
            self.on.dashboards_changed.emit()

    def _to_external_object(self, relation_id, dashboard):
        return {
            "id": dashboard["original_id"],
            "relation_id": relation_id,
            "charm": dashboard["template"]["charm"],
            "content": _decode_dashboard_content(dashboard["content"]),
        }

    @property
    def dashboards(self) -> List[Dict]:
        """Get a list of known dashboards across all instances of the monitored relation.

        Returns: a list of known dashboards. The JSON of each of the dashboards is available
            in the `content` field of the corresponding `dict`.
        """
        dashboards = []

        for _, (relation_id, dashboards_for_relation) in enumerate(
            self.get_peer_data("dashboards").items()
        ):
            for dashboard in dashboards_for_relation:
                dashboards.append(self._to_external_object(relation_id, dashboard))

        return dashboards

    def _get_stored_dashboards(self, relation_id: int) -> list:
        """Pull stored dashboards out of the peer data bucket."""
        return self.get_peer_data("dashboards").get(str(relation_id), {})

    def _set_default_data(self) -> None:
        """Set defaults if they are not in peer relation data."""
        data = {"dashboards": {}}  # type: ignore
        for k, v in data.items():
            if not self.get_peer_data(k):
                self.set_peer_data(k, v)

    def set_peer_data(self, key: str, data: Any) -> None:
        """Put information into the peer data bucket instead of `StoredState`."""
        self._charm.peers.data[self._charm.app][key] = json.dumps(data)  # type: ignore[attr-defined]

    def get_peer_data(self, key: str) -> Any:
        """Retrieve information from the peer data bucket instead of `StoredState`."""
        data = self._charm.peers.data[self._charm.app].get(key, "")  # type: ignore[attr-defined]
        return json.loads(data) if data else {}


class GrafanaDashboardAggregator(Object):
    """API to retrieve Grafana dashboards from machine dashboards.

    The :class:`GrafanaDashboardAggregator` object provides a way to
    collate and aggregate Grafana dashboards from reactive/machine charms
    and transport them into Charmed Operators, using Juju topology.

    For detailed usage instructions, see the documentation for
    :module:`lma-proxy-operator`, as this class is intended for use as a
    single point of intersection rather than use in individual charms.

    Since :class:`GrafanaDashboardAggregator` serves as a bridge between
    Canonical Observability Stack Charmed Operators and Reactive Charms,
    deployed in a Reactive Juju model, both a target relation which is
    used to collect events from Reactive charms and a `grafana_relation`
    which is used to send the collected data back to the Canonical
    Observability Stack are required.

    In its most streamlined usage, :class:`GrafanaDashboardAggregator` is
    integrated in a charmed operator as follows:

        self.grafana = GrafanaDashboardAggregator(self)

    Args:
        charm: a :class:`CharmBase` object which manages this
            :class:`GrafanaProvider` object. Generally this is
            `self` in the instantiating class.
        target_relation: a :string: name of a relation managed by this
            :class:`GrafanaDashboardAggregator`, which is used to communicate
            with reactive/machine charms it defaults to "dashboards".
        grafana_relation: a :string: name of a relation used by this
            :class:`GrafanaDashboardAggregator`, which is used to communicate
            with charmed grafana. It defaults to "downstream-grafana-dashboard"
    """

    _stored = StoredState()
    on = GrafanaProviderEvents()

    def __init__(
        self,
        charm: CharmBase,
        target_relation: str = "dashboards",
        grafana_relation: str = "downstream-grafana-dashboard",
    ):
        super().__init__(charm, grafana_relation)

        # Reactive charms may be RPC-ish and not leave reliable data around. Keep
        # StoredState here
        self._stored.set_default(
            dashboard_templates={},
            id_mappings={},
        )

        self._charm = charm
        self._target_relation = target_relation
        self._grafana_relation = grafana_relation

        self.framework.observe(
            self._charm.on[self._grafana_relation].relation_joined,
            self._update_remote_grafana,
        )
        self.framework.observe(
            self._charm.on[self._grafana_relation].relation_changed,
            self._update_remote_grafana,
        )
        self.framework.observe(
            self._charm.on[self._target_relation].relation_changed,
            self.update_dashboards,
        )
        self.framework.observe(
            self._charm.on[self._target_relation].relation_broken,
            self.remove_dashboards,
        )

    def update_dashboards(self, event: RelationEvent) -> None:
        """If we get a dashboard from a reactive charm, parse it out and update."""
        if self._charm.unit.is_leader():
            self._upset_dashboards_on_event(event)

    def _upset_dashboards_on_event(self, event: RelationEvent) -> None:
        """Update the dashboards in the relation data bucket."""
        dashboards = self._handle_reactive_dashboards(event)

        if not dashboards:
            logger.warning(
                "Could not find dashboard data after a relation change for {}".format(event.app)
            )
            return

        for id in dashboards:
            self._stored.dashboard_templates[id] = self._content_to_dashboard_object(
                dashboards[id], event
            )

        self._stored.id_mappings[event.app.name] = dashboards
        self._update_remote_grafana(event)

    def _update_remote_grafana(self, _: Optional[RelationEvent] = None) -> None:
        """Push dashboards to the downstream Grafana relation."""
        # It's still ridiculous to add a UUID here, but needed
        stored_data = {
            "templates": _type_convert_stored(self._stored.dashboard_templates),
            "uuid": str(uuid.uuid4()),
        }

        for grafana_relation in self.model.relations[self._grafana_relation]:
            grafana_relation.data[self._charm.app]["dashboards"] = json.dumps(stored_data)

    def remove_dashboards(self, event: RelationBrokenEvent) -> None:
        """Remove a dashboard if the relation is broken."""
        app_ids = _type_convert_stored(self._stored.id_mappings[event.app.name])

        del self._stored.id_mappings[event.app.name]
        for id in app_ids:
            del self._stored.dashboard_templates[id]

        stored_data = {
            "templates": _type_convert_stored(self._stored.dashboard_templates),
            "uuid": str(uuid.uuid4()),
        }

        for grafana_relation in self.model.relations[self._grafana_relation]:
            grafana_relation.data[self._charm.app]["dashboards"] = json.dumps(stored_data)

    # Yes, this has a fair amount of branching. It's not that complex, though
    def _strip_existing_datasources(self, template: dict) -> dict:  # noqa: C901
        """Remove existing reactive charm datasource templating out.

        This method iterates through *known* places where reactive charms may set
        data in contributed dashboards and removes them.

        `dashboard["__inputs"]` is a property sometimes set when exporting dashboards from
        the Grafana UI. It is not present in earlier Grafana versions, and can be disabled
        in 5.3.4 and above (optionally). If set, any values present will be substituted on
        import. Some reactive charms use this for Prometheus. LMA2 uses dropdown selectors
        for datasources, and leaving this present results in "default" datasource values
        which are broken.

        Similarly, `dashboard["templating"]["list"][N]["name"] == "host"` can be used to
        set a `host` variable for use in dashboards which is not meaningful in the context
        of Juju topology and will yield broken dashboards.

        Further properties may be discovered.
        """
        dash = template["dashboard"]
        try:
            if "list" in dash["templating"]:
                for i in range(len(dash["templating"]["list"])):
                    if (
                        "datasource" in dash["templating"]["list"][i]
                        and "Juju" in dash["templating"]["list"][i]["datasource"]
                    ):
                        dash["templating"]["list"][i]["datasource"] = r"${prometheusds}"
                    if (
                        "name" in dash["templating"]["list"][i]
                        and dash["templating"]["list"][i]["name"] == "host"
                    ):
                        dash["templating"]["list"][i] = REACTIVE_CONVERTER
        except KeyError:
            logger.debug("No existing templating data in dashboard")

        if "__inputs" in dash:
            inputs = dash
            for i in range(len(dash["__inputs"])):
                if dash["__inputs"][i]["pluginName"] == "Prometheus":
                    del inputs["__inputs"][i]
            if inputs:
                dash["__inputs"] = inputs["__inputs"]
            else:
                del dash["__inputs"]

        template["dashboard"] = dash
        return template

    def _handle_reactive_dashboards(self, event: RelationEvent) -> Optional[Dict]:
        """Look for a dashboard in relation data (during a reactive hook) or builtin by name."""
        templates = []
        id = ""

        # Reactive data can reliably be pulled out of events. In theory, if we got an event,
        # it's on the bucket, but using event explicitly keeps the mental model in
        # place for reactive
        for k in event.relation.data[event.unit].keys():
            if k.startswith("request_"):
                templates.append(json.loads(event.relation.data[event.unit][k])["dashboard"])

        for k in event.relation.data[event.app].keys():
            if k.startswith("request_"):
                templates.append(json.loads(event.relation.data[event.app][k])["dashboard"])

        builtins = self._maybe_get_builtin_dashboards(event)

        if not templates and not builtins:
            return {}

        dashboards = {}
        for t in templates:
            # Replace values with LMA-style templating
            t = self._strip_existing_datasources(t)

            # This seems ridiculous, too, but to get it from a "dashboards" key in serialized JSON
            # in the bucket back out to the actual "dashboard" we _need_, this is the way
            # This is not a mistake -- there's a double nesting in reactive charms, and
            # Grafana won't load it. We have to unbox:
            # event.relation.data[event.<type>]["request_*"]["dashboard"]["dashboard"],
            # and the final unboxing is below.
            dash = json.dumps(t["dashboard"])

            # Replace the old-style datasource templates
            dash = re.sub(r"<< datasource >>", r"${prometheusds}", dash)
            dash = re.sub(r'"datasource": "prom.*?"', r'"datasource": "${prometheusds}"', dash)

            from jinja2 import Template

            content = _encode_dashboard_content(
                Template(dash).render(host=event.unit.name, datasource="prometheus")
            )
            id = "prog:{}".format(content[-24:-16])

            dashboards[id] = content
        return {**builtins, **dashboards}

    def _maybe_get_builtin_dashboards(self, event: RelationEvent) -> Dict:
        """Tries to match the event with an included dashboard.

        Scans dashboards packed with the charm instantiating this class, and tries to match
        one with the event. There is no guarantee that any given event will match a builtin,
        since each charm instantiating this class may include a different set of dashboards,
        or none.
        """
        builtins = {}
        dashboards_path = None

        try:
            dashboards_path = _resolve_dir_against_charm_path(
                self._charm, "src/grafana_dashboards"
            )
        except InvalidDirectoryPathError as e:
            logger.warning(
                "Invalid Grafana dashboards folder at %s: %s",
                e.grafana_dashboards_absolute_path,
                e.message,
            )

        if dashboards_path:

            def _is_dashboard(p: Path) -> bool:
                return p.is_file and p.name.endswith((".json", ".json.tmpl", ".tmpl"))

            for path in filter(_is_dashboard, Path(dashboards_path).glob("*")):
                # path = Path(path)
                if event.app.name in path.name:
                    id = "file:{}".format(path.stem)
                    builtins[id] = self._content_to_dashboard_object(
                        _encode_dashboard_content(path.read_bytes()), event
                    )

        return builtins

    def _content_to_dashboard_object(self, content: str, event: RelationEvent) -> Dict:
        return {
            "charm": event.app.name,
            "content": content,
            "juju_topology": self._juju_topology(event),
            "inject_dropdowns": True,
        }

    # This is not actually used in the dashboards, but is present to provide a secondary
    # salt to ensure uniqueness in the dict keys in case individual charm units provide
    # dashboards
    def _juju_topology(self, event: RelationEvent) -> Dict:
        return {
            "model": self._charm.model.name,
            "model_uuid": self._charm.model.uuid,
            "application": event.app.name,
            "unit": event.unit.name,
        }<|MERGE_RESOLUTION|>--- conflicted
+++ resolved
@@ -821,14 +821,11 @@
         # Use as id the first chars of the encoded dashboard, so that
         # it is predictable across units.
         id = "prog:{}".format(encoded_dashboard[-24:-16])
-<<<<<<< HEAD
+
         stored_dashboard_templates[id] = self._content_to_dashboard_object(
             encoded_dashboard, inject_dropdowns
         )
-=======
-        stored_dashboard_templates[id] = self._content_to_dashboard_object(encoded_dashboard)
         stored_dashboard_templates[id]["dashboard_alt_uid"] = self._generate_alt_uid(id)
->>>>>>> d4473939
 
         if self._charm.unit.is_leader():
             for dashboard_relation in self._charm.model.relations[self._relation_name]:
@@ -890,9 +887,6 @@
                 for dashboard_relation in self._charm.model.relations[self._relation_name]:
                     self._upset_dashboards_on_relation(dashboard_relation)
 
-<<<<<<< HEAD
-    def _reinitialize_dashboard_data(self, inject_dropdowns: bool = True) -> None:
-=======
     def _generate_alt_uid(self, key: str) -> str:
         """Generate alternative uid for dashboards.
 
@@ -904,8 +898,7 @@
         raw_dashboard_alt_uid = "{}-{}".format(self._charm.meta.name, key)
         return hashlib.shake_256(raw_dashboard_alt_uid.encode("utf-8")).hexdigest(8)
 
-    def _reinitialize_dashboard_data(self) -> None:
->>>>>>> d4473939
+    def _reinitialize_dashboard_data(self, inject_dropdowns: bool = True) -> None:
         """Triggers a reload of dashboard outside of an eventing workflow.
 
         Args:
@@ -1192,14 +1185,10 @@
                 decoded_content = _decode_dashboard_content(template["content"])
                 inject_dropdowns = template.get("inject_dropdowns", True)
                 content = Template(decoded_content).render()
-<<<<<<< HEAD
+                content = self._manage_dashboard_uid(content, template)
                 content = _encode_dashboard_content(
                     _convert_dashboard_fields(content, inject_dropdowns)
                 )
-=======
-                content = self._manage_dashboard_uid(content, template)
-                content = _encode_dashboard_content(_convert_dashboard_fields(content))
->>>>>>> d4473939
             except lzma.LZMAError as e:
                 error = str(e)
                 relation_has_invalid_dashboards = True

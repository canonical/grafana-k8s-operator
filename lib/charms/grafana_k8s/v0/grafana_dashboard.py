--- conflicted
+++ resolved
@@ -218,11 +218,7 @@
 
 # Increment this PATCH version before using `charmcraft publish-lib` or reset
 # to 0 if you are raising the major API version
-<<<<<<< HEAD
-LIBPATCH = 18
-=======
-LIBPATCH = 19
->>>>>>> d3903fc4
+LIBPATCH = 20
 
 logger = logging.getLogger(__name__)
 
@@ -623,7 +619,6 @@
                 panels, replacements, used_replacements, existing_templates, datasources
             )
 
-<<<<<<< HEAD
         # Find panels nested under rows
         if "rows" in dict_content.keys():
             rows = dict_content["rows"]
@@ -639,65 +634,6 @@
                     )
 
             dict_content["rows"] = rows
-=======
-        # Go through all the panels. If they have a datasource set, AND it's one
-        # that we can convert to ${lokids} or ${prometheusds}, by stripping off the
-        # ${} templating and comparing the name to the list we built, replace it,
-        # otherwise, leave it alone.
-        #
-        # COS only knows about Prometheus and Loki.
-        for panel in panels:
-            if "datasource" not in panel or not panel.get("datasource"):
-                continue
-            if not existing_templates:
-                datasource = panel.get("datasource")
-                if type(datasource) == str:
-                    if "loki" in datasource:
-                        panel["datasource"] = "${lokids}"
-                    else:
-                        panel["datasource"] = "${prometheusds}"
-                elif type(datasource) == dict:
-                    # In dashboards exported by Grafana 9, datasource type is dict
-                    dstype = datasource.get("type", "")
-                    if dstype == "loki":
-                        panel["datasource"]["uid"] = "${lokids}"
-                    elif dstype == "prometheus":
-                        panel["datasource"]["uid"] = "${prometheusds}"
-                    else:
-                        logger.debug("Unrecognized datasource type '%s'; skipping", dstype)
-                        continue
-                else:
-                    logger.error("Unknown datasource format: skipping")
-                    continue
-            else:
-                if type(panel["datasource"]) == str:
-                    if panel["datasource"].lower() in replacements.values():
-                        # Already a known template variable
-                        continue
-                    # Strip out variable characters and maybe braces
-                    ds = re.sub(r"(\$|\{|\})", "", panel["datasource"])
-                    replacement = replacements.get(datasources[ds], "")
-                    if replacement:
-                        used_replacements.append(ds)
-                    panel["datasource"] = replacement or panel["datasource"]
-                elif type(panel["datasource"]) == dict:
-                    dstype = panel["datasource"].get("type", "")
-                    if panel["datasource"].get("uid", "").lower() in replacements.values():
-                        # Already a known template variable
-                        continue
-                    # Strip out variable characters and maybe braces
-                    ds = re.sub(r"(\$|\{|\})", "", panel["datasource"].get("uid", ""))
-                    replacement = replacements.get(datasources[ds], "")
-                    if replacement:
-                        used_replacements.append(ds)
-                        panel["datasource"]["uid"] = replacement
-                else:
-                    logger.error("Unknown datasource format: skipping")
-                    continue
-
-        # Put our substitutions back
-        dict_content["panels"] = panels
->>>>>>> d3903fc4
 
     # Finally, go back and pop off the templates we stubbed out
     deletions = []
@@ -724,26 +660,54 @@
     # ${} templating and comparing the name to the list we built, replace it,
     # otherwise, leave it alone.
     #
-    # COS only knows about Prometheus and Loki.
     for panel in panels:
-        if "datasource" not in panel or not panel.get("datasource", ""):
+        if "datasource" not in panel or not panel.get("datasource"):
             continue
         if not existing_templates:
-            if "loki" in panel.get("datasource"):
-                panel["datasource"] = "${lokids}"
+            datasource = panel.get("datasource")
+            if type(datasource) == str:
+                if "loki" in datasource:
+                    panel["datasource"] = "${lokids}"
+                else:
+                    panel["datasource"] = "${prometheusds}"
+            elif type(datasource) == dict:
+                # In dashboards exported by Grafana 9, datasource type is dict
+                dstype = datasource.get("type", "")
+                if dstype == "loki":
+                    panel["datasource"]["uid"] = "${lokids}"
+                elif dstype == "prometheus":
+                    panel["datasource"]["uid"] = "${prometheusds}"
+                else:
+                    logger.debug("Unrecognized datasource type '%s'; skipping", dstype)
+                    continue
             else:
-                panel["datasource"] = "${prometheusds}"
+                logger.error("Unknown datasource format: skipping")
+                continue
         else:
-            if panel["datasource"].lower() in replacements.values():
-                # Already a known template variable
+            if type(panel["datasource"]) == str:
+                if panel["datasource"].lower() in replacements.values():
+                    # Already a known template variable
+                    continue
+                # Strip out variable characters and maybe braces
+                ds = re.sub(r"(\$|\{|\})", "", panel["datasource"])
+                replacement = replacements.get(datasources[ds], "")
+                if replacement:
+                    used_replacements.append(ds)
+                panel["datasource"] = replacement or panel["datasource"]
+            elif type(panel["datasource"]) == dict:
+                dstype = panel["datasource"].get("type", "")
+                if panel["datasource"].get("uid", "").lower() in replacements.values():
+                    # Already a known template variable
+                    continue
+                # Strip out variable characters and maybe braces
+                ds = re.sub(r"(\$|\{|\})", "", panel["datasource"].get("uid", ""))
+                replacement = replacements.get(datasources[ds], "")
+                if replacement:
+                    used_replacements.append(ds)
+                    panel["datasource"]["uid"] = replacement
+            else:
+                logger.error("Unknown datasource format: skipping")
                 continue
-            # Strip out variable characters and maybe braces
-            ds = re.sub(r"(\$|\{|\})", "", panel["datasource"])
-            replacement = replacements.get(datasources[ds], "")
-            if replacement:
-                used_replacements.append(ds)
-            panel["datasource"] = replacement or panel["datasource"]
-
     return panels
 
 

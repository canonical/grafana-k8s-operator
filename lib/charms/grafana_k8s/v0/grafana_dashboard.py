# Copyright 2021 Canonical Ltd.
# See LICENSE file for licensing details.

"""## Overview.

This document explains how to integrate with the Grafana charm
for the purpose of providing a dashboard which can be used by
end users. It also explains the structure of the data
expected by the `grafana-dashboard` interface, and may provide a
mechanism or reference point for providing a compatible interface
or library by providing a definitive reference guide to the
structure of relation data which is shared between the Grafana
charm and any charm providing datasource information.

## Provider Library Usage

The Grafana charm interacts with its dashboards using its charm
library. The goal of this library is to be as simple to use as
possible, and instantiation of the class with or without changing
the default arguments provides a complete use case. For the simplest
use case of a charm which bundles dashboards and provides a
`provides: grafana-dashboard` interface,

    requires:
      grafana-dashboard:
        interface: grafana_dashboard

creation of a `GrafanaDashboardProvider` object with the default arguments is
sufficient.

:class:`GrafanaDashboardProvider` expects that bundled dashboards should
be included in your charm with a default path of:

    path/to/charm.py
    path/to/src/grafana_dashboards/*.{json|json.tmpl|.tmpl}

Where the files are Grafana dashboard JSON data either from the
Grafana marketplace, or directly exported from a Grafana instance.
Refer to the [official docs](https://grafana.com/tutorials/provision-dashboards-and-data-sources/)
for more information.

When constructing a dashboard that is intended to be consumed by COS, make sure to use variables
for your datasources, and name them "prometheusds" and "lokids". You can also use the following
juju topology variables in your dashboards: $juju_model, $juju_model_uuid, $juju_application
and $juju_unit. Note, however, that if metrics are coming via peripheral charms (scrape-config
or cos-config) then topology labels would not exist.

The default constructor arguments are:

    `charm`: `self` from the charm instantiating this library
    `relation_name`: grafana-dashboard
    `dashboards_path`: "/src/grafana_dashboards"

If your configuration requires any changes from these defaults, they
may be set from the class constructor. It may be instantiated as
follows:

    from charms.grafana_k8s.v0.grafana_dashboard import GrafanaDashboardProvider

    class FooCharm:
        def __init__(self, *args):
            super().__init__(*args, **kwargs)
            ...
            self.grafana_dashboard_provider = GrafanaDashboardProvider(self)
            ...

The first argument (`self`) should be a reference to the parent (providing
dashboards), as this charm's lifecycle events will be used to re-submit
dashboard information if a charm is upgraded, the pod is restarted, or other.

An instantiated `GrafanaDashboardProvider` validates that the path specified
in the constructor (or the default) exists, reads the file contents, then
compresses them with LZMA and adds them to the application relation data
when a relation is established with Grafana.

Provided dashboards will be checked by Grafana, and a series of dropdown menus
providing the ability to select query targets by Juju Model, application instance,
and unit will be added if they do not exist.

To avoid requiring `jinja` in `GrafanaDashboardProvider` users, template validation
and rendering occurs on the other side of the relation, and relation data in
the form of:

    {
        "event": {
            "valid": `true|false`,
            "errors": [],
        }
    }

Will be returned if rendering or validation fails. In this case, the
`GrafanaDashboardProvider` object will emit a `dashboard_status_changed` event
of the type :class:`GrafanaDashboardEvent`, which will contain information
about the validation error.

This information is added to the relation data for the charms as serialized JSON
from a dict, with a structure of:
```
{
    "application": {
        "dashboards": {
            "uuid": a uuid generated to ensure a relation event triggers,
            "templates": {
                "file:{hash}": {
                    "content": `{compressed_template_data}`,
                    "charm": `charm.meta.name`,
                    "juju_topology": {
                        "model": `charm.model.name`,
                        "model_uuid": `charm.model.uuid`,
                        "application": `charm.app.name`,
                        "unit": `charm.unit.name`,
                    }
                },
                "file:{other_file_hash}": {
                    ...
                },
            },
        },
    },
}
```

This is ingested by :class:`GrafanaDashboardConsumer`, and is sufficient for configuration.

The [COS Configuration Charm](https://charmhub.io/cos-configuration-k8s) can be used to
add dashboards which are not bundled with charms.

## Consumer Library Usage

The `GrafanaDashboardConsumer` object may be used by Grafana
charms to manage relations with available dashboards. For this
purpose, a charm consuming Grafana dashboard information should do
the following things:

1. Instantiate the `GrafanaDashboardConsumer` object by providing it a
reference to the parent (Grafana) charm and, optionally, the name of
the relation that the Grafana charm uses to interact with dashboards.
This relation must confirm to the `grafana-dashboard` interface.

For example a Grafana charm may instantiate the
`GrafanaDashboardConsumer` in its constructor as follows

    from charms.grafana_k8s.v0.grafana_dashboard import GrafanaDashboardConsumer

    def __init__(self, *args):
        super().__init__(*args)
        ...
        self.grafana_dashboard_consumer = GrafanaDashboardConsumer(self)
        ...

2. A Grafana charm also needs to listen to the
`GrafanaDashboardConsumer` events emitted by the `GrafanaDashboardConsumer`
by adding itself as an observer for these events:

    self.framework.observe(
        self.grafana_source_consumer.on.sources_changed,
        self._on_dashboards_changed,
    )

Dashboards can be retrieved the :meth:`dashboards`:

It will be returned in the format of:

```
[
    {
        "id": unique_id,
        "relation_id": relation_id,
        "charm": the name of the charm which provided the dashboard,
        "content": compressed_template_data
    },
]
```

The consuming charm should decompress the dashboard.
"""

import base64
import hashlib
import json
import logging
import lzma
import os
import platform
import re
import subprocess
import tempfile
import uuid
from pathlib import Path
from typing import Any, Dict, List, Optional, Tuple, Union

import yaml
from ops.charm import (
    CharmBase,
    HookEvent,
    RelationBrokenEvent,
    RelationChangedEvent,
    RelationCreatedEvent,
    RelationEvent,
    RelationRole,
)
from ops.framework import (
    EventBase,
    EventSource,
    Object,
    ObjectEvents,
    StoredDict,
    StoredList,
    StoredState,
)
from ops.model import Relation

# The unique Charmhub library identifier, never change it
LIBID = "c49eb9c7dfef40c7b6235ebd67010a3f"

# Increment this major API version when introducing breaking changes
LIBAPI = 0

# Increment this PATCH version before using `charmcraft publish-lib` or reset
# to 0 if you are raising the major API version
<<<<<<< HEAD
LIBPATCH = 26
=======
LIBPATCH = 25
>>>>>>> 1c4fdc7a

logger = logging.getLogger(__name__)


DEFAULT_RELATION_NAME = "grafana-dashboard"
DEFAULT_PEER_NAME = "grafana"
RELATION_INTERFACE_NAME = "grafana_dashboard"

TOPOLOGY_TEMPLATE_DROPDOWNS = [  # type: ignore
    {
        "allValue": None,
        "datasource": "${prometheusds}",
        "definition": "label_values(up,juju_model)",
        "description": None,
        "error": None,
        "hide": 0,
        "includeAll": True,
        "label": "Juju model",
        "multi": True,
        "name": "juju_model",
        "query": {
            "query": "label_values(up,juju_model)",
            "refId": "StandardVariableQuery",
        },
        "refresh": 1,
        "regex": "",
        "skipUrlSync": False,
        "sort": 0,
        "tagValuesQuery": "",
        "tags": [],
        "tagsQuery": "",
        "type": "query",
        "useTags": False,
    },
    {
        "allValue": None,
        "datasource": "${prometheusds}",
        "definition": 'label_values(up{juju_model="$juju_model"},juju_model_uuid)',
        "description": None,
        "error": None,
        "hide": 0,
        "includeAll": True,
        "label": "Juju model uuid",
        "multi": True,
        "name": "juju_model_uuid",
        "query": {
            "query": 'label_values(up{juju_model="$juju_model"},juju_model_uuid)',
            "refId": "StandardVariableQuery",
        },
        "refresh": 1,
        "regex": "",
        "skipUrlSync": False,
        "sort": 0,
        "tagValuesQuery": "",
        "tags": [],
        "tagsQuery": "",
        "type": "query",
        "useTags": False,
    },
    {
        "allValue": None,
        "datasource": "${prometheusds}",
        "definition": 'label_values(up{juju_model="$juju_model",juju_model_uuid="$juju_model_uuid"},juju_application)',
        "description": None,
        "error": None,
        "hide": 0,
        "includeAll": True,
        "label": "Juju application",
        "multi": True,
        "name": "juju_application",
        "query": {
            "query": 'label_values(up{juju_model="$juju_model",juju_model_uuid="$juju_model_uuid"},juju_application)',
            "refId": "StandardVariableQuery",
        },
        "refresh": 1,
        "regex": "",
        "skipUrlSync": False,
        "sort": 0,
        "tagValuesQuery": "",
        "tags": [],
        "tagsQuery": "",
        "type": "query",
        "useTags": False,
    },
    {
        "allValue": None,
        "datasource": "${prometheusds}",
        "definition": 'label_values(up{juju_model="$juju_model",juju_model_uuid="$juju_model_uuid",juju_application="$juju_application"},juju_unit)',
        "description": None,
        "error": None,
        "hide": 0,
        "includeAll": True,
        "label": "Juju unit",
        "multi": True,
        "name": "juju_unit",
        "query": {
            "query": 'label_values(up{juju_model="$juju_model",juju_model_uuid="$juju_model_uuid",juju_application="$juju_application"},juju_unit)',
            "refId": "StandardVariableQuery",
        },
        "refresh": 1,
        "regex": "",
        "skipUrlSync": False,
        "sort": 0,
        "tagValuesQuery": "",
        "tags": [],
        "tagsQuery": "",
        "type": "query",
        "useTags": False,
    },
]

DATASOURCE_TEMPLATE_DROPDOWNS = [  # type: ignore
    {
        "description": None,
        "error": None,
        "hide": 0,
        "includeAll": True,
        "label": None,
        "multi": True,
        "name": "prometheusds",
        "options": [],
        "query": "prometheus",
        "refresh": 1,
        "regex": "",
        "skipUrlSync": False,
        "type": "datasource",
    },
    {
        "description": None,
        "error": None,
        "hide": 0,
        "includeAll": True,
        "label": None,
        "multi": True,
        "name": "lokids",
        "options": [],
        "query": "loki",
        "refresh": 1,
        "regex": "",
        "skipUrlSync": False,
        "type": "datasource",
    },
]

REACTIVE_CONVERTER = {  # type: ignore
    "allValue": None,
    "datasource": "${prometheusds}",
    "definition": 'label_values(up{juju_model=~"$juju_model",juju_model_uuid=~"$juju_model_uuid",juju_application=~"$juju_application"},host)',
    "description": None,
    "error": None,
    "hide": 0,
    "includeAll": True,
    "label": "hosts",
    "multi": True,
    "name": "host",
    "options": [],
    "query": {
        "query": 'label_values(up{juju_model=~"$juju_model",juju_model_uuid=~"$juju_model_uuid",juju_application=~"$juju_application"},host)',
        "refId": "StandardVariableQuery",
    },
    "refresh": 1,
    "regex": "",
    "skipUrlSync": False,
    "sort": 1,
    "tagValuesQuery": "",
    "tags": [],
    "tagsQuery": "",
    "type": "query",
    "useTags": False,
}


class RelationNotFoundError(Exception):
    """Raised if there is no relation with the given name."""

    def __init__(self, relation_name: str):
        self.relation_name = relation_name
        self.message = "No relation named '{}' found".format(relation_name)

        super().__init__(self.message)


class RelationInterfaceMismatchError(Exception):
    """Raised if the relation with the given name has a different interface."""

    def __init__(
        self,
        relation_name: str,
        expected_relation_interface: str,
        actual_relation_interface: str,
    ):
        self.relation_name = relation_name
        self.expected_relation_interface = expected_relation_interface
        self.actual_relation_interface = actual_relation_interface
        self.message = (
            "The '{}' relation has '{}' as "
            "interface rather than the expected '{}'".format(
                relation_name, actual_relation_interface, expected_relation_interface
            )
        )

        super().__init__(self.message)


class RelationRoleMismatchError(Exception):
    """Raised if the relation with the given name has a different direction."""

    def __init__(
        self,
        relation_name: str,
        expected_relation_role: RelationRole,
        actual_relation_role: RelationRole,
    ):
        self.relation_name = relation_name
        self.expected_relation_interface = expected_relation_role
        self.actual_relation_role = actual_relation_role
        self.message = "The '{}' relation has role '{}' rather than the expected '{}'".format(
            relation_name, repr(actual_relation_role), repr(expected_relation_role)
        )

        super().__init__(self.message)


class InvalidDirectoryPathError(Exception):
    """Raised if the grafana dashboards folder cannot be found or is otherwise invalid."""

    def __init__(
        self,
        grafana_dashboards_absolute_path: str,
        message: str,
    ):
        self.grafana_dashboards_absolute_path = grafana_dashboards_absolute_path
        self.message = message

        super().__init__(self.message)


def _resolve_dir_against_charm_path(charm: CharmBase, *path_elements: str) -> str:
    """Resolve the provided path items against the directory of the main file.

    Look up the directory of the charmed operator file being executed. This is normally
    going to be the charm.py file of the charm including this library. Then, resolve
    the provided path elements and return its absolute path.

    Raises:
        InvalidDirectoryPathError if the resolved path does not exist or it is not a directory

    """
    charm_dir = Path(str(charm.charm_dir))
    if not charm_dir.exists() or not charm_dir.is_dir():
        # Operator Framework does not currently expose a robust
        # way to determine the top level charm source directory
        # that is consistent across deployed charms and unit tests
        # Hence for unit tests the current working directory is used
        # TODO: updated this logic when the following ticket is resolved
        # https://github.com/canonical/operator/issues/643
        charm_dir = Path(os.getcwd())

    dir_path = charm_dir.absolute().joinpath(*path_elements)

    if not dir_path.exists():
        raise InvalidDirectoryPathError(str(dir_path), "directory does not exist")
    if not dir_path.is_dir():
        raise InvalidDirectoryPathError(str(dir_path), "is not a directory")

    return str(dir_path)


def _validate_relation_by_interface_and_direction(
    charm: CharmBase,
    relation_name: str,
    expected_relation_interface: str,
    expected_relation_role: RelationRole,
) -> None:
    """Verifies that a relation has the necessary characteristics.

    Verifies that the `relation_name` provided: (1) exists in metadata.yaml,
    (2) declares as interface the interface name passed as `relation_interface`
    and (3) has the right "direction", i.e., it is a relation that `charm`
    provides or requires.

    Args:
        charm: a `CharmBase` object to scan for the matching relation.
        relation_name: the name of the relation to be verified.
        expected_relation_interface: the interface name to be matched by the
            relation named `relation_name`.
        expected_relation_role: whether the `relation_name` must be either
            provided or required by `charm`.

    Raises:
        RelationNotFoundError: If there is no relation in the charm's metadata.yaml
            named like the value of the `relation_name` argument.
        RelationInterfaceMismatchError: If the relation interface of the
            relation named as the provided `relation_name` argument does not
            match the `expected_relation_interface` argument.
        RelationRoleMismatchError: If the relation named as the provided `relation_name`
            argument has a different role than what is specified by the
            `expected_relation_role` argument.
    """
    if relation_name not in charm.meta.relations:
        raise RelationNotFoundError(relation_name)

    relation = charm.meta.relations[relation_name]

    actual_relation_interface = relation.interface_name
    if actual_relation_interface != expected_relation_interface:
        raise RelationInterfaceMismatchError(
            relation_name, expected_relation_interface, actual_relation_interface
        )

    if expected_relation_role == RelationRole.provides:
        if relation_name not in charm.meta.provides:
            raise RelationRoleMismatchError(
                relation_name, RelationRole.provides, RelationRole.requires
            )
    elif expected_relation_role == RelationRole.requires:
        if relation_name not in charm.meta.requires:
            raise RelationRoleMismatchError(
                relation_name, RelationRole.requires, RelationRole.provides
            )
    else:
        raise Exception("Unexpected RelationDirection: {}".format(expected_relation_role))


def _encode_dashboard_content(content: Union[str, bytes]) -> str:
    if isinstance(content, str):
        content = bytes(content, "utf-8")

    return base64.b64encode(lzma.compress(content)).decode("utf-8")


def _decode_dashboard_content(encoded_content: str) -> str:
    return lzma.decompress(base64.b64decode(encoded_content.encode("utf-8"))).decode()


def _convert_dashboard_fields(content: str, inject_dropdowns: bool = True) -> str:
    """Make sure values are present for Juju topology.

    Inserts Juju topology variables and selectors into the template, as well as
    a variable for Prometheus.
    """
    dict_content = json.loads(content)
    datasources = {}
    existing_templates = False

    template_dropdowns = (
        TOPOLOGY_TEMPLATE_DROPDOWNS + DATASOURCE_TEMPLATE_DROPDOWNS  # type: ignore
        if inject_dropdowns
        else DATASOURCE_TEMPLATE_DROPDOWNS
    )

    # If the dashboard has __inputs, get the names to replace them. These are stripped
    # from reactive dashboards in GrafanaDashboardAggregator, but charm authors in
    # newer charms may import them directly from the marketplace
    if "__inputs" in dict_content:
        for field in dict_content["__inputs"]:
            if "type" in field and field["type"] == "datasource":
                datasources[field["name"]] = field["pluginName"].lower()
        del dict_content["__inputs"]

    # If no existing template variables exist, just insert our own
    if "templating" not in dict_content:
        dict_content["templating"] = {"list": [d for d in template_dropdowns]}  # type: ignore
    else:
        # Otherwise, set a flag so we can go back later
        existing_templates = True
        for template_value in dict_content["templating"]["list"]:
            # Build a list of `datasource_name`: `datasource_type` mappings
            # The "query" field is actually "prometheus", "loki", "influxdb", etc
            if "type" in template_value and template_value["type"] == "datasource":
                datasources[template_value["name"]] = template_value["query"].lower()

        # Put our own variables in the template
        for d in template_dropdowns:  # type: ignore
            if d not in dict_content["templating"]["list"]:
                dict_content["templating"]["list"].insert(0, d)

    dict_content = _replace_template_fields(dict_content, datasources, existing_templates)
    return json.dumps(dict_content)


def _replace_template_fields(  # noqa: C901
    dict_content: dict, datasources: dict, existing_templates: bool
) -> dict:
    """Make templated fields get cleaned up afterwards.

    If existing datasource variables are present, try to substitute them.
    """
    replacements = {"loki": "${lokids}", "prometheus": "${prometheusds}"}
    used_replacements = []  # type: List[str]

    # If any existing datasources match types we know, or we didn't find
    # any templating variables at all, template them.
    if datasources or not existing_templates:
        panels = dict_content.get("panels", {})
        if panels:
            dict_content["panels"] = _template_panels(
                panels, replacements, used_replacements, existing_templates, datasources
            )

        # Find panels nested under rows
        rows = dict_content.get("rows", {})
        if rows:
            for row_idx, row in enumerate(rows):
                if "panels" in row.keys():
                    rows[row_idx]["panels"] = _template_panels(
                        row["panels"],
                        replacements,
                        used_replacements,
                        existing_templates,
                        datasources,
                    )

            dict_content["rows"] = rows

    # Finally, go back and pop off the templates we stubbed out
    deletions = []
    for tmpl in dict_content["templating"]["list"]:
        if tmpl["name"] and tmpl["name"] in used_replacements:
            deletions.append(tmpl)

    for d in deletions:
        dict_content["templating"]["list"].remove(d)

    return dict_content


def _template_panels(
    panels: dict,
    replacements: dict,
    used_replacements: list,
    existing_templates: bool,
    datasources: dict,
) -> dict:
    """Iterate through a `panels` object and template it appropriately."""
    # Go through all the panels. If they have a datasource set, AND it's one
    # that we can convert to ${lokids} or ${prometheusds}, by stripping off the
    # ${} templating and comparing the name to the list we built, replace it,
    # otherwise, leave it alone.
    #
    for panel in panels:
        if "datasource" not in panel or not panel.get("datasource"):
            continue
        if not existing_templates:
            datasource = panel.get("datasource")
            if type(datasource) == str:
                if "loki" in datasource:
                    panel["datasource"] = "${lokids}"
                elif "grafana" in datasource:
                    continue
                else:
                    panel["datasource"] = "${prometheusds}"
            elif type(datasource) == dict:
                # In dashboards exported by Grafana 9, datasource type is dict
                dstype = datasource.get("type", "")
                if dstype == "loki":
                    panel["datasource"]["uid"] = "${lokids}"
                elif dstype == "prometheus":
                    panel["datasource"]["uid"] = "${prometheusds}"
                else:
                    logger.debug("Unrecognized datasource type '%s'; skipping", dstype)
                    continue
            else:
                logger.error("Unknown datasource format: skipping")
                continue
        else:
            if type(panel["datasource"]) == str:
                if panel["datasource"].lower() in replacements.values():
                    # Already a known template variable
                    continue
                # Strip out variable characters and maybe braces
                ds = re.sub(r"(\$|\{|\})", "", panel["datasource"])

                if ds not in datasources.keys():
                    # Unknown, non-templated datasource, potentially a Grafana builtin
                    continue

                replacement = replacements.get(datasources[ds], "")
                if replacement:
                    used_replacements.append(ds)
                panel["datasource"] = replacement or panel["datasource"]
            elif type(panel["datasource"]) == dict:
                dstype = panel["datasource"].get("type", "")
                if panel["datasource"].get("uid", "").lower() in replacements.values():
                    # Already a known template variable
                    continue
                # Strip out variable characters and maybe braces
                ds = re.sub(r"(\$|\{|\})", "", panel["datasource"].get("uid", ""))

                if ds not in datasources.keys():
                    # Unknown, non-templated datasource, potentially a Grafana builtin
                    continue

                replacement = replacements.get(datasources[ds], "")
                if replacement:
                    used_replacements.append(ds)
                    panel["datasource"]["uid"] = replacement
            else:
                logger.error("Unknown datasource format: skipping")
                continue
    return panels


def _inject_labels(content: str, topology: dict, transformer: "CosTool") -> str:
    """Inject Juju topology into panel expressions via CosTool.

    A dashboard will have a structure approximating:
        {
            "__inputs": [],
            "templating": {
                "list": [
                    {
                        "name": "prometheusds",
                        "type": "prometheus"
                    }
                ]
            },
            "panels": [
                {
                    "foo": "bar",
                    "targets": [
                        {
                            "some": "field",
                            "expr": "up{job="foo"}"
                        },
                        {
                            "some_other": "field",
                            "expr": "sum(http_requests_total{instance="$foo"}[5m])}
                        }
                    ],
                    "datasource": "${someds}"
                }
            ]
        }

    `templating` is used elsewhere in this library, but the structure is not rigid. It is
    not guaranteed that a panel will actually have any targets (it could be a "spacer" with
    no datasource, hence no expression). It could have only one target. It could have multiple
    targets. It could have multiple targets of which only one has an `expr` to evaluate. We need
    to try to handle all of these concisely.

    `cos-tool` (`github.com/canonical/cos-tool` as a Go module in general)
    does not know "Grafana-isms", such as using `[$_variable]` to modify the query from the user
    interface, so we add placeholders (as `5y`, since it must parse, but a dashboard looking for
    five years for a panel query would be unusual).

    Args:
        content: dashboard content as a string
        topology: a dict containing topology values
        transformer: a 'CosTool' instance
    Returns:
        dashboard content with replaced values.
    """
    dict_content = json.loads(content)

    if "panels" not in dict_content.keys():
        return json.dumps(dict_content)

    # Go through all the panels and inject topology labels
    # Panels may have more than one 'target' where the expressions live, so that must be
    # accounted for. Additionally, `promql-transform` does not necessarily gracefully handle
    # expressions with range queries including variables. Exclude these.
    #
    # It is not a certainty that the `datasource` field will necessarily reflect the type, so
    # operate on all fields.
    panels = dict_content["panels"]
    topology_with_prefix = {"juju_{}".format(k): v for k, v in topology.items()}

    # We need to use an index so we can insert the changed element back later
    for panel_idx, panel in enumerate(panels):
        if type(panel) is not dict:
            continue

        # Use the index to insert it back in the same location
        panels[panel_idx] = _modify_panel(panel, topology_with_prefix, transformer)

    return json.dumps(dict_content)


def _modify_panel(panel: dict, topology: dict, transformer: "CosTool") -> dict:
    """Inject Juju topology into panel expressions via CosTool.

    Args:
        panel: a dashboard panel as a dict
        topology: a dict containing topology values
        transformer: a 'CosTool' instance
    Returns:
        the panel with injected values
    """
    if "targets" not in panel.keys():
        return panel

    # Pre-compile a regular expression to grab values from inside of []
    range_re = re.compile(r"\[(?P<value>.*?)\]")
    # Do the same for any offsets
    offset_re = re.compile(r"offset\s+(?P<value>-?\s*[$\w]+)")

    known_datasources = {"${prometheusds}": "promql", "${lokids}": "logql"}

    targets = panel["targets"]

    # We need to use an index so we can insert the changed element back later
    for idx, target in enumerate(targets):
        # If there's no expression, we don't need to do anything
        if "expr" not in target.keys():
            continue
        expr = target["expr"]

        if "datasource" not in panel.keys():
            continue
        else:
            if type(panel["datasource"]) == str:
                if panel["datasource"] not in known_datasources:
                    continue
                querytype = known_datasources[panel["datasource"]]
            elif type(panel["datasource"]) == dict:
                if panel["datasource"]["uid"] not in known_datasources:
                    continue
                querytype = known_datasources[panel["datasource"]["uid"]]
            else:
                logger.error("Unknown datasource format: skipping")
                continue

        # Capture all values inside `[]` into a list which we'll iterate over later to
        # put them back in-order. Then apply the regex again and replace everything with
        # `[5y]` so promql/parser will take it.
        #
        # Then do it again for offsets
        range_values = [m.group("value") for m in range_re.finditer(expr)]
        expr = range_re.sub(r"[5y]", expr)

        offset_values = [m.group("value") for m in offset_re.finditer(expr)]
        expr = offset_re.sub(r"offset 5y", expr)
        # Retrieve the new expression (which may be unchanged if there were no label
        # matchers in the expression, or if tt was unable to be parsed like logql. It's
        # virtually impossible to tell from any datasource "name" in a panel what the
        # actual type is without re-implementing a complete dashboard parser, but no
        # harm will some from passing invalid promql -- we'll just get the original back.
        #
        replacement = transformer.inject_label_matchers(expr, topology, querytype)

        if replacement == target["expr"]:
            # promql-tranform caught an error. Move on
            continue

        # Go back and substitute values in [] which were pulled out
        # Enumerate with an index... again. The same regex is ok, since it will still match
        # `[(.*?)]`, which includes `[5y]`, our placeholder
        for i, match in enumerate(range_re.finditer(replacement)):
            # Replace one-by-one, starting from the left. We build the string back with
            # `str.replace(string_to_replace, replacement_value, count)`. Limit the count
            # to one, since we are going through one-by-one through the list we saved earlier
            # in `range_values`.
            replacement = replacement.replace(
                "[{}]".format(match.group("value")),
                "[{}]".format(range_values[i]),
                1,
            )

        for i, match in enumerate(offset_re.finditer(replacement)):
            # Replace one-by-one, starting from the left. We build the string back with
            # `str.replace(string_to_replace, replacement_value, count)`. Limit the count
            # to one, since we are going through one-by-one through the list we saved earlier
            # in `range_values`.
            replacement = replacement.replace(
                "offset {}".format(match.group("value")),
                "offset {}".format(offset_values[i]),
                1,
            )

        # Use the index to insert it back in the same location
        targets[idx]["expr"] = replacement

    panel["targets"] = targets
    return panel


def _type_convert_stored(obj):
    """Convert Stored* to their appropriate types, recursively."""
    if isinstance(obj, StoredList):
        return list(map(_type_convert_stored, obj))
    elif isinstance(obj, StoredDict):
        rdict = {}  # type: Dict[Any, Any]
        for k in obj.keys():
            rdict[k] = _type_convert_stored(obj[k])
        return rdict
    else:
        return obj


class GrafanaDashboardsChanged(EventBase):
    """Event emitted when Grafana dashboards change."""

    def __init__(self, handle, data=None):
        super().__init__(handle)
        self.data = data

    def snapshot(self) -> Dict:
        """Save grafana source information."""
        return {"data": self.data}

    def restore(self, snapshot):
        """Restore grafana source information."""
        self.data = snapshot["data"]


class GrafanaDashboardEvents(ObjectEvents):
    """Events raised by :class:`GrafanaSourceEvents`."""

    dashboards_changed = EventSource(GrafanaDashboardsChanged)


class GrafanaDashboardEvent(EventBase):
    """Event emitted when Grafana dashboards cannot be resolved.

    Enables us to set a clear status on the provider.
    """

    def __init__(self, handle, errors: List[Dict[str, str]] = [], valid: bool = False):
        super().__init__(handle)
        self.errors = errors
        self.error_message = "; ".join([error["error"] for error in errors if "error" in error])
        self.valid = valid

    def snapshot(self) -> Dict:
        """Save grafana source information."""
        return {
            "error_message": self.error_message,
            "valid": self.valid,
            "errors": json.dumps(self.errors),
        }

    def restore(self, snapshot):
        """Restore grafana source information."""
        self.error_message = snapshot["error_message"]
        self.valid = snapshot["valid"]
        self.errors = json.loads(snapshot["errors"])


class GrafanaProviderEvents(ObjectEvents):
    """Events raised by :class:`GrafanaSourceEvents`."""

    dashboard_status_changed = EventSource(GrafanaDashboardEvent)


class GrafanaDashboardProvider(Object):
    """An API to provide Grafana dashboards to a Grafana charm."""

    _stored = StoredState()
    on = GrafanaProviderEvents()

    def __init__(
        self,
        charm: CharmBase,
        relation_name: str = DEFAULT_RELATION_NAME,
        dashboards_path: str = "src/grafana_dashboards",
    ) -> None:
        """API to provide Grafana dashboard to a Grafana charmed operator.

        The :class:`GrafanaDashboardProvider` object provides an API
        to upload dashboards to a Grafana charm. In its most streamlined
        usage, the :class:`GrafanaDashboardProvider` is integrated in a
        charmed operator as follows:

            self.grafana = GrafanaDashboardProvider(self)

        The :class:`GrafanaDashboardProvider` will look for dashboard
        templates in the `<charm-py-directory>/grafana_dashboards` folder.
        Additionally, dashboard templates can be uploaded programmatically
        via the :method:`GrafanaDashboardProvider.add_dashboard` method.

        To use the :class:`GrafanaDashboardProvider` API, you need a relation
        defined in your charm operator's metadata.yaml as follows:

            provides:
                grafana-dashboard:
                    interface: grafana_dashboard

        If you would like to use relation name other than `grafana-dashboard`,
        you will need to specify the relation name via the `relation_name`
        argument when instantiating the :class:`GrafanaDashboardProvider` object.
        However, it is strongly advised to keep the default relation name,
        so that people deploying your charm will have a consistent experience
        with all other charms that provide Grafana dashboards.

        It is possible to provide a different file path for the Grafana dashboards
        to be automatically managed by the :class:`GrafanaDashboardProvider` object
        via the `dashboards_path` argument. This may be necessary when the directory
        structure of your charmed operator repository is not the "usual" one as
        generated by `charmcraft init`, for example when adding the charmed operator
        in a Java repository managed by Maven or Gradle. However, unless there are
        such constraints with other tooling, it is strongly advised to store the
        Grafana dashboards in the default `<charm-py-directory>/grafana_dashboards`
        folder, in order to provide a consistent experience for other charmed operator
        authors.

        Args:
            charm: a :class:`CharmBase` object which manages this
                :class:`GrafanaProvider` object. Generally this is
                `self` in the instantiating class.
            relation_name: a :string: name of the relation managed by this
                :class:`GrafanaDashboardProvider`; it defaults to "grafana-dashboard".
            dashboards_path: a filesystem path relative to the charm root
                where dashboard templates can be located. By default, the library
                expects dashboard files to be in the `<charm-py-directory>/grafana_dashboards`
                directory.
        """
        _validate_relation_by_interface_and_direction(
            charm, relation_name, RELATION_INTERFACE_NAME, RelationRole.provides
        )

        try:
            dashboards_path = _resolve_dir_against_charm_path(charm, dashboards_path)
        except InvalidDirectoryPathError as e:
            logger.warning(
                "Invalid Grafana dashboards folder at %s: %s",
                e.grafana_dashboards_absolute_path,
                e.message,
            )

        super().__init__(charm, relation_name)

        self._charm = charm
        self._relation_name = relation_name
        self._dashboards_path = dashboards_path

        # No peer relation bucket we can rely on providers, keep StoredState here, too
        self._stored.set_default(dashboard_templates={})  # type: ignore

        self.framework.observe(self._charm.on.leader_elected, self._update_all_dashboards_from_dir)
        self.framework.observe(self._charm.on.upgrade_charm, self._update_all_dashboards_from_dir)

        self.framework.observe(
            self._charm.on[self._relation_name].relation_created,
            self._on_grafana_dashboard_relation_created,
        )
        self.framework.observe(
            self._charm.on[self._relation_name].relation_changed,
            self._on_grafana_dashboard_relation_changed,
        )

    def add_dashboard(self, content: str, inject_dropdowns: bool = True) -> None:
        """Add a dashboard to the relation managed by this :class:`GrafanaDashboardProvider`.

        Args:
            content: a string representing a Jinja template. Currently, no
                global variables are added to the Jinja template evaluation
                context.
            inject_dropdowns: a :boolean: indicating whether topology dropdowns should be
                added to the dashboard
        """
        # Update of storage must be done irrespective of leadership, so
        # that the stored state is there when this unit becomes leader.
        stored_dashboard_templates = self._stored.dashboard_templates  # type: Any

        encoded_dashboard = _encode_dashboard_content(content)

        # Use as id the first chars of the encoded dashboard, so that
        # it is predictable across units.
        id = "prog:{}".format(encoded_dashboard[-24:-16])

        stored_dashboard_templates[id] = self._content_to_dashboard_object(
            encoded_dashboard, inject_dropdowns
        )
        stored_dashboard_templates[id]["dashboard_alt_uid"] = self._generate_alt_uid(id)

        if self._charm.unit.is_leader():
            for dashboard_relation in self._charm.model.relations[self._relation_name]:
                self._upset_dashboards_on_relation(dashboard_relation)

    def remove_non_builtin_dashboards(self) -> None:
        """Remove all dashboards to the relation added via :method:`add_dashboard`."""
        # Update of storage must be done irrespective of leadership, so
        # that the stored state is there when this unit becomes leader.
        stored_dashboard_templates = self._stored.dashboard_templates  # type: Any

        for dashboard_id in list(stored_dashboard_templates.keys()):
            if dashboard_id.startswith("prog:"):
                del stored_dashboard_templates[dashboard_id]
        self._stored.dashboard_templates = stored_dashboard_templates

        if self._charm.unit.is_leader():
            for dashboard_relation in self._charm.model.relations[self._relation_name]:
                self._upset_dashboards_on_relation(dashboard_relation)

    def update_dashboards(self) -> None:
        """Trigger the re-evaluation of the data on all relations."""
        if self._charm.unit.is_leader():
            for dashboard_relation in self._charm.model.relations[self._relation_name]:
                self._upset_dashboards_on_relation(dashboard_relation)

    def _update_all_dashboards_from_dir(
        self, _: Optional[HookEvent] = None, inject_dropdowns: bool = True
    ) -> None:
        """Scans the built-in dashboards and updates relations with changes."""
        # Update of storage must be done irrespective of leadership, so
        # that the stored state is there when this unit becomes leader.

        # Ensure we do not leave outdated dashboards by removing from stored all
        # the encoded dashboards that start with "file/".
        if self._dashboards_path:
            stored_dashboard_templates = self._stored.dashboard_templates  # type: Any

            for dashboard_id in list(stored_dashboard_templates.keys()):
                if dashboard_id.startswith("file:"):
                    del stored_dashboard_templates[dashboard_id]

            # Path.glob uses fnmatch on the backend, which is pretty limited, so use a
            # custom function for the filter
            def _is_dashboard(p: Path) -> bool:
                return p.is_file() and p.name.endswith((".json", ".json.tmpl", ".tmpl"))

            for path in filter(_is_dashboard, Path(self._dashboards_path).glob("*")):
                # path = Path(path)
                id = "file:{}".format(path.stem)
                stored_dashboard_templates[id] = self._content_to_dashboard_object(
                    _encode_dashboard_content(path.read_bytes()), inject_dropdowns
                )
                stored_dashboard_templates[id]["dashboard_alt_uid"] = self._generate_alt_uid(id)

            self._stored.dashboard_templates = stored_dashboard_templates

            if self._charm.unit.is_leader():
                for dashboard_relation in self._charm.model.relations[self._relation_name]:
                    self._upset_dashboards_on_relation(dashboard_relation)

    def _generate_alt_uid(self, key: str) -> str:
        """Generate alternative uid for dashboards.

        Args:
            key: A string used (along with charm.meta.name) to build the hash uid.

        Returns: A hash string.
        """
        raw_dashboard_alt_uid = "{}-{}".format(self._charm.meta.name, key)
        return hashlib.shake_256(raw_dashboard_alt_uid.encode("utf-8")).hexdigest(8)

    def _reinitialize_dashboard_data(self, inject_dropdowns: bool = True) -> None:
        """Triggers a reload of dashboard outside of an eventing workflow.

        Args:
            inject_dropdowns: a :bool: used to indicate whether topology dropdowns should be added

        This will destroy any existing relation data.
        """
        try:
            _resolve_dir_against_charm_path(self._charm, self._dashboards_path)
            self._update_all_dashboards_from_dir(inject_dropdowns=inject_dropdowns)

        except InvalidDirectoryPathError as e:
            logger.warning(
                "Invalid Grafana dashboards folder at %s: %s",
                e.grafana_dashboards_absolute_path,
                e.message,
            )
            stored_dashboard_templates = self._stored.dashboard_templates  # type: Any

            for dashboard_id in list(stored_dashboard_templates.keys()):
                if dashboard_id.startswith("file:"):
                    del stored_dashboard_templates[dashboard_id]
            self._stored.dashboard_templates = stored_dashboard_templates

            # With all the file-based dashboards cleared out, force a refresh
            # of relation data
            if self._charm.unit.is_leader():
                for dashboard_relation in self._charm.model.relations[self._relation_name]:
                    self._upset_dashboards_on_relation(dashboard_relation)

    def _on_grafana_dashboard_relation_created(self, event: RelationCreatedEvent) -> None:
        """Watch for a relation being created and automatically send dashboards.

        Args:
            event: The :class:`RelationJoinedEvent` sent when a
                `grafana_dashboaard` relationship is joined
        """
        if self._charm.unit.is_leader():
            self._upset_dashboards_on_relation(event.relation)

    def _on_grafana_dashboard_relation_changed(self, event: RelationChangedEvent) -> None:
        """Watch for changes so we know if there's an error to signal back to the parent charm.

        Args:
            event: The `RelationChangedEvent` that triggered this handler.
        """
        if self._charm.unit.is_leader():
            data = json.loads(event.relation.data[event.app].get("event", "{}"))  # type: ignore

            if not data:
                return

            valid = bool(data.get("valid", True))
            errors = data.get("errors", [])
            if valid and not errors:
                self.on.dashboard_status_changed.emit(valid=valid)
            else:
                self.on.dashboard_status_changed.emit(valid=valid, errors=errors)

    def _upset_dashboards_on_relation(self, relation: Relation) -> None:
        """Update the dashboards in the relation data bucket."""
        # It's completely ridiculous to add a UUID, but if we don't have some
        # pseudo-random value, this never makes it across 'juju set-state'
        stored_data = {
            "templates": _type_convert_stored(self._stored.dashboard_templates),
            "uuid": str(uuid.uuid4()),
        }

        relation.data[self._charm.app]["dashboards"] = json.dumps(stored_data)

    def _content_to_dashboard_object(self, content: str, inject_dropdowns: bool = True) -> Dict:
        return {
            "charm": self._charm.meta.name,
            "content": content,
            "juju_topology": self._juju_topology if inject_dropdowns else {},
            "inject_dropdowns": inject_dropdowns,
        }

    # This is not actually used in the dashboards, but is present to provide a secondary
    # salt to ensure uniqueness in the dict keys in case individual charm units provide
    # dashboards
    @property
    def _juju_topology(self) -> Dict:
        return {
            "model": self._charm.model.name,
            "model_uuid": self._charm.model.uuid,
            "application": self._charm.app.name,
            "unit": self._charm.unit.name,
        }

    @property
    def dashboard_templates(self) -> List:
        """Return a list of the known dashboard templates."""
        return [v for v in self._stored.dashboard_templates.values()]  # type: ignore


class GrafanaDashboardConsumer(Object):
    """A consumer object for working with Grafana Dashboards."""

    on = GrafanaDashboardEvents()
    _stored = StoredState()

    def __init__(
        self,
        charm: CharmBase,
        relation_name: str = DEFAULT_RELATION_NAME,
    ) -> None:
        """API to receive Grafana dashboards from charmed operators.

        The :class:`GrafanaDashboardConsumer` object provides an API
        to consume dashboards provided by a charmed operator using the
        :class:`GrafanaDashboardProvider` library. The
        :class:`GrafanaDashboardConsumer` is integrated in a
        charmed operator as follows:

            self.grafana = GrafanaDashboardConsumer(self)

        To use this library, you need a relation defined as follows in
        your charm operator's metadata.yaml:

            requires:
                grafana-dashboard:
                    interface: grafana_dashboard

        If you would like to use a different relation name than
        `grafana-dashboard`, you need to specify the relation name via the
        `relation_name` argument. However, it is strongly advised not to
        change the default, so that people deploying your charm will have
        a consistent experience with all other charms that consume Grafana
        dashboards.

        Args:
            charm: a :class:`CharmBase` object which manages this
                :class:`GrafanaProvider` object. Generally this is
                `self` in the instantiating class.
            relation_name: a :string: name of the relation managed by this
                :class:`GrafanaDashboardConsumer`; it defaults to "grafana-dashboard".
        """
        _validate_relation_by_interface_and_direction(
            charm, relation_name, RELATION_INTERFACE_NAME, RelationRole.requires
        )

        super().__init__(charm, relation_name)
        self._charm = charm
        self._relation_name = relation_name
        self._tranformer = CosTool(self._charm)

        self._stored.set_default(dashboards=dict())  # type: ignore

        self.framework.observe(
            self._charm.on[self._relation_name].relation_changed,
            self._on_grafana_dashboard_relation_changed,
        )
        self.framework.observe(
            self._charm.on[self._relation_name].relation_broken,
            self._on_grafana_dashboard_relation_broken,
        )
        self.framework.observe(
            self._charm.on[DEFAULT_PEER_NAME].relation_changed,
            self._on_grafana_peer_changed,
        )

    def get_dashboards_from_relation(self, relation_id: int) -> List:
        """Get a list of known dashboards for one instance of the monitored relation.

        Args:
            relation_id: the identifier of the relation instance, as returned by
                :method:`ops.model.Relation.id`.

        Returns: a list of known dashboards coming from the provided relation instance.
        """
        return [
            self._to_external_object(relation_id, dashboard)
            for dashboard in self._get_stored_dashboards(relation_id)
        ]

    def _on_grafana_dashboard_relation_changed(self, event: RelationChangedEvent) -> None:
        """Handle relation changes in related providers.

        If there are changes in relations between Grafana dashboard consumers
        and providers, this event handler (if the unit is the leader) will
        get data for an incoming grafana-dashboard relation through a
        :class:`GrafanaDashboardsChanged` event, and make the relation data
        available in the app's datastore object. The Grafana charm can
        then respond to the event to update its configuration.
        """
        changes = False
        if self._charm.unit.is_leader():
            changes = self._render_dashboards_and_signal_changed(event.relation)

        if changes:
            self.on.dashboards_changed.emit()

    def _on_grafana_peer_changed(self, _: RelationChangedEvent) -> None:
        """Emit dashboard events on peer events so secondary charm data updates."""
        if self._charm.unit.is_leader():
            return
        self.on.dashboards_changed.emit()

    def update_dashboards(self, relation: Optional[Relation] = None) -> None:
        """Re-establish dashboards on one or more relations.

        If something changes between this library and a datasource, try to re-establish
        invalid dashboards and invalidate active ones.

        Args:
            relation: a specific relation for which the dashboards have to be
                updated. If not specified, all relations managed by this
                :class:`GrafanaDashboardConsumer` will be updated.
        """
        if self._charm.unit.is_leader():
            relations = (
                [relation] if relation else self._charm.model.relations[self._relation_name]
            )

            for relation in relations:
                self._render_dashboards_and_signal_changed(relation)

    def _on_grafana_dashboard_relation_broken(self, event: RelationBrokenEvent) -> None:
        """Update job config when providers depart.

        When a Grafana dashboard provider departs, the configuration
        for that provider is removed from the list of dashboards
        """
        if not self._charm.unit.is_leader():
            return

        self._remove_all_dashboards_for_relation(event.relation)

    def _render_dashboards_and_signal_changed(self, relation: Relation) -> bool:  # type: ignore
        """Validate a given dashboard.

        Verify that the passed dashboard data is able to be found in our list
        of datasources and will render. If they do, let the charm know by
        emitting an event.

        Args:
            relation: Relation; The relation the dashboard is associated with.

        Returns:
            a boolean indicating whether an event should be emitted
        """
        other_app = relation.app

        raw_data = relation.data[other_app].get("dashboards", {})  # type: ignore

        if not raw_data:
            logger.warning(
                "No dashboard data found in the %s:%s relation",
                self._relation_name,
                str(relation.id),
            )
            return False

        data = json.loads(raw_data)

        # The only piece of data needed on this side of the relations is "templates"
        templates = data.pop("templates")

        # Import only if a charmed operator uses the consumer, we don't impose these
        # dependencies on the client
        from jinja2 import Template
        from jinja2.exceptions import TemplateSyntaxError

        # The dashboards are WAY too big since this ultimately calls out to Juju to
        # set the relation data, and it overflows the maximum argument length for
        # subprocess, so we have to use b64, annoyingly.
        # Worse, Python3 expects absolutely everything to be a byte, and a plain
        # `base64.b64encode()` is still too large, so we have to go through hoops
        # of encoding to byte, compressing with lzma, converting to base64 so it
        # can be converted to JSON, then all the way back.

        rendered_dashboards = []
        relation_has_invalid_dashboards = False

        for _, (fname, template) in enumerate(templates.items()):
            decoded_content = None
            content = None
            error = None
            topology = template.get("juju_topology", {})
            try:
                decoded_content = _decode_dashboard_content(template["content"])
                inject_dropdowns = template.get("inject_dropdowns", True)
                content = Template(decoded_content).render()
                content = self._manage_dashboard_uid(content, template)
                content = _convert_dashboard_fields(content, inject_dropdowns)

                if topology:
                    content = _inject_labels(content, topology, self._tranformer)

                content = _encode_dashboard_content(content)
            except lzma.LZMAError as e:
                error = str(e)
                relation_has_invalid_dashboards = True
            except json.JSONDecodeError as e:
                error = str(e.msg)
                logger.warning("Invalid JSON in Grafana dashboard: {}".format(fname))
                continue
            except TemplateSyntaxError as e:
                error = str(e)
                relation_has_invalid_dashboards = True

            # Prepend the relation name and ID to the dashboard ID to avoid clashes with
            # multiple relations with apps from the same charm, or having dashboards with
            # the same ids inside their charm operators
            rendered_dashboards.append(
                {
                    "id": "{}:{}/{}".format(relation.name, relation.id, fname),
                    "original_id": fname,
                    "content": content if content else None,
                    "template": template,
                    "valid": (error is None),
                    "error": error,
                }
            )

        if relation_has_invalid_dashboards:
            self._remove_all_dashboards_for_relation(relation)

            invalid_templates = [
                data["original_id"] for data in rendered_dashboards if not data["valid"]
            ]

            logger.warning(
                "Cannot add one or more Grafana dashboards from relation '{}:{}': the following "
                "templates are invalid: {}".format(
                    relation.name,
                    relation.id,
                    invalid_templates,
                )
            )

            relation.data[self._charm.app]["event"] = json.dumps(
                {
                    "errors": [
                        {
                            "dashboard_id": rendered_dashboard["original_id"],
                            "error": rendered_dashboard["error"],
                        }
                        for rendered_dashboard in rendered_dashboards
                        if rendered_dashboard["error"]
                    ]
                }
            )

            # Dropping dashboards for a relation needs to be signalled
            return True
        else:
            stored_data = rendered_dashboards
            currently_stored_data = self._get_stored_dashboards(relation.id)

            coerced_data = (
                _type_convert_stored(currently_stored_data) if currently_stored_data else {}
            )

            if not coerced_data == stored_data:
                stored_dashboards = self.get_peer_data("dashboards")
                stored_dashboards[relation.id] = stored_data
                self.set_peer_data("dashboards", stored_dashboards)
                return True

    def _manage_dashboard_uid(self, dashboard: str, template: dict) -> str:
        """Add an uid to the dashboard if it is not present."""
        dashboard = json.loads(dashboard)

        if not dashboard.get("uid", None) and "dashboard_alt_uid" in template:
            dashboard["uid"] = template["dashboard_alt_uid"]

        return json.dumps(dashboard)

    def _remove_all_dashboards_for_relation(self, relation: Relation) -> None:
        """If an errored dashboard is in stored data, remove it and trigger a deletion."""
        if self._get_stored_dashboards(relation.id):
            stored_dashboards = self.get_peer_data("dashboards")
            stored_dashboards.pop(str(relation.id))
            self.set_peer_data("dashboards", stored_dashboards)
            self.on.dashboards_changed.emit()

    def _to_external_object(self, relation_id, dashboard):
        return {
            "id": dashboard["original_id"],
            "relation_id": relation_id,
            "charm": dashboard["template"]["charm"],
            "content": _decode_dashboard_content(dashboard["content"]),
        }

    @property
    def dashboards(self) -> List[Dict]:
        """Get a list of known dashboards across all instances of the monitored relation.

        Returns: a list of known dashboards. The JSON of each of the dashboards is available
            in the `content` field of the corresponding `dict`.
        """
        dashboards = []

        for _, (relation_id, dashboards_for_relation) in enumerate(
            self.get_peer_data("dashboards").items()
        ):
            for dashboard in dashboards_for_relation:
                dashboards.append(self._to_external_object(relation_id, dashboard))

        return dashboards

    def _get_stored_dashboards(self, relation_id: int) -> list:
        """Pull stored dashboards out of the peer data bucket."""
        return self.get_peer_data("dashboards").get(str(relation_id), {})

    def _set_default_data(self) -> None:
        """Set defaults if they are not in peer relation data."""
        data = {"dashboards": {}}  # type: ignore
        for k, v in data.items():
            if not self.get_peer_data(k):
                self.set_peer_data(k, v)

    def set_peer_data(self, key: str, data: Any) -> None:
        """Put information into the peer data bucket instead of `StoredState`."""
        self._charm.peers.data[self._charm.app][key] = json.dumps(data)  # type: ignore[attr-defined]

    def get_peer_data(self, key: str) -> Any:
        """Retrieve information from the peer data bucket instead of `StoredState`."""
        data = self._charm.peers.data[self._charm.app].get(key, "")  # type: ignore[attr-defined]
        return json.loads(data) if data else {}


class GrafanaDashboardAggregator(Object):
    """API to retrieve Grafana dashboards from machine dashboards.

    The :class:`GrafanaDashboardAggregator` object provides a way to
    collate and aggregate Grafana dashboards from reactive/machine charms
    and transport them into Charmed Operators, using Juju topology.
    For detailed usage instructions, see the documentation for
    :module:`cos-proxy-operator`, as this class is intended for use as a
    single point of intersection rather than use in individual charms.

    Since :class:`GrafanaDashboardAggregator` serves as a bridge between
    Canonical Observability Stack Charmed Operators and Reactive Charms,
    deployed in a Reactive Juju model, both a target relation which is
    used to collect events from Reactive charms and a `grafana_relation`
    which is used to send the collected data back to the Canonical
    Observability Stack are required.

    In its most streamlined usage, :class:`GrafanaDashboardAggregator` is
    integrated in a charmed operator as follows:
        self.grafana = GrafanaDashboardAggregator(self)

    Args:
        charm: a :class:`CharmBase` object which manages this
            :class:`GrafanaProvider` object. Generally this is
            `self` in the instantiating class.
        target_relation: a :string: name of a relation managed by this
            :class:`GrafanaDashboardAggregator`, which is used to communicate
            with reactive/machine charms it defaults to "dashboards".
        grafana_relation: a :string: name of a relation used by this
            :class:`GrafanaDashboardAggregator`, which is used to communicate
            with charmed grafana. It defaults to "downstream-grafana-dashboard"
    """

    _stored = StoredState()
    on = GrafanaProviderEvents()

    def __init__(
        self,
        charm: CharmBase,
        target_relation: str = "dashboards",
        grafana_relation: str = "downstream-grafana-dashboard",
    ):
        super().__init__(charm, grafana_relation)

        # Reactive charms may be RPC-ish and not leave reliable data around. Keep
        # StoredState here
        self._stored.set_default(  # type: ignore
            dashboard_templates={},
            id_mappings={},
        )

        self._charm = charm
        self._target_relation = target_relation
        self._grafana_relation = grafana_relation

        self.framework.observe(
            self._charm.on[self._grafana_relation].relation_joined,
            self._update_remote_grafana,
        )
        self.framework.observe(
            self._charm.on[self._grafana_relation].relation_changed,
            self._update_remote_grafana,
        )
        self.framework.observe(
            self._charm.on[self._target_relation].relation_changed,
            self.update_dashboards,
        )
        self.framework.observe(
            self._charm.on[self._target_relation].relation_broken,
            self.remove_dashboards,
        )

    def update_dashboards(self, event: RelationEvent) -> None:
        """If we get a dashboard from a reactive charm, parse it out and update."""
        if self._charm.unit.is_leader():
            self._upset_dashboards_on_event(event)

    def _upset_dashboards_on_event(self, event: RelationEvent) -> None:
        """Update the dashboards in the relation data bucket."""
        dashboards = self._handle_reactive_dashboards(event)

        if not dashboards:
            logger.warning(
                "Could not find dashboard data after a relation change for {}".format(event.app)
            )
            return

        for id in dashboards:
            self._stored.dashboard_templates[id] = self._content_to_dashboard_object(  # type: ignore
                dashboards[id], event
            )

        self._stored.id_mappings[event.app.name] = dashboards  # type: ignore
        self._update_remote_grafana(event)

    def _update_remote_grafana(self, _: Optional[RelationEvent] = None) -> None:
        """Push dashboards to the downstream Grafana relation."""
        # It's still ridiculous to add a UUID here, but needed
        stored_data = {
            "templates": _type_convert_stored(self._stored.dashboard_templates),
            "uuid": str(uuid.uuid4()),
        }

        if self._charm.unit.is_leader():
            for grafana_relation in self.model.relations[self._grafana_relation]:
                grafana_relation.data[self._charm.app]["dashboards"] = json.dumps(stored_data)

    def remove_dashboards(self, event: RelationBrokenEvent) -> None:
        """Remove a dashboard if the relation is broken."""
        app_ids = _type_convert_stored(self._stored.id_mappings[event.app.name])  # type: ignore

        del self._stored.id_mappings[event.app.name]  # type: ignore
        for id in app_ids:
            del self._stored.dashboard_templates[id]  # type: ignore

        stored_data = {
            "templates": _type_convert_stored(self._stored.dashboard_templates),
            "uuid": str(uuid.uuid4()),
        }

        if self._charm.unit.is_leader():
            for grafana_relation in self.model.relations[self._grafana_relation]:
                grafana_relation.data[self._charm.app]["dashboards"] = json.dumps(stored_data)

    # Yes, this has a fair amount of branching. It's not that complex, though
    def _strip_existing_datasources(self, dash: dict) -> dict:  # noqa: C901
        """Remove existing reactive charm datasource templating out.

        This method iterates through *known* places where reactive charms may set
        data in contributed dashboards and removes them.

        `dashboard["__inputs"]` is a property sometimes set when exporting dashboards from
        the Grafana UI. It is not present in earlier Grafana versions, and can be disabled
        in 5.3.4 and above (optionally). If set, any values present will be substituted on
        import. Some reactive charms use this for Prometheus. COS uses dropdown selectors
        for datasources, and leaving this present results in "default" datasource values
        which are broken.

        Similarly, `dashboard["templating"]["list"][N]["name"] == "host"` can be used to
        set a `host` variable for use in dashboards which is not meaningful in the context
        of Juju topology and will yield broken dashboards.

        Further properties may be discovered.
        """
        try:
            if "list" in dash["templating"]:
                for i in range(len(dash["templating"]["list"])):
                    if (
                        "datasource" in dash["templating"]["list"][i]
                        and "Juju" in dash["templating"]["list"][i]["datasource"]
                    ):
                        dash["templating"]["list"][i]["datasource"] = r"${prometheusds}"
                    if (
                        "name" in dash["templating"]["list"][i]
                        and dash["templating"]["list"][i]["name"] == "host"
                    ):
                        dash["templating"]["list"][i] = REACTIVE_CONVERTER

                # Strip out newly-added 'juju_application' template variables which
                # don't line up with our drop-downs
                dash_mutable = dash
                for i in range(len(dash["templating"]["list"])):
                    if (
                        "name" in dash["templating"]["list"][i]
                        and dash["templating"]["list"][i]["name"] == "app"
                    ):
                        del dash_mutable["templating"]["list"][i]

                if dash_mutable:
                    dash = dash_mutable
        except KeyError:
            logger.debug("No existing templating data in dashboard")

        if "__inputs" in dash:
            inputs = dash
            for i in range(len(dash["__inputs"])):
                if dash["__inputs"][i]["pluginName"] == "Prometheus":
                    del inputs["__inputs"][i]
            if inputs:
                dash["__inputs"] = inputs["__inputs"]
            else:
                del dash["__inputs"]

        return dash

    def _handle_reactive_dashboards(self, event: RelationEvent) -> Optional[Dict]:
        """Look for a dashboard in relation data (during a reactive hook) or builtin by name."""
        if not self._charm.unit.is_leader():
            return {}

        templates = []
        id = ""

        # Reactive data can reliably be pulled out of events. In theory, if we got an event,
        # it's on the bucket, but using event explicitly keeps the mental model in
        # place for reactive
        for k in event.relation.data[event.unit].keys():  # type: ignore
            if k.startswith("request_"):
                templates.append(json.loads(event.relation.data[event.unit][k])["dashboard"])  # type: ignore

        for k in event.relation.data[event.app].keys():  # type: ignore
            if k.startswith("request_"):
                templates.append(json.loads(event.relation.data[event.app][k])["dashboard"])  # type: ignore

        builtins = self._maybe_get_builtin_dashboards(event)

        if not templates and not builtins:
            logger.warning("NOTHING!")
            return {}

        dashboards = {}
        for t in templates:
            # This seems ridiculous, too, but to get it from a "dashboards" key in serialized JSON
            # in the bucket back out to the actual "dashboard" we _need_, this is the way
            # This is not a mistake -- there's a double nesting in reactive charms, and
            # Grafana won't load it. We have to unbox:
            # event.relation.data[event.<type>]["request_*"]["dashboard"]["dashboard"],
            # and the final unboxing is below.
            #
            # Apparently SOME newer dashboards (such as Ceph) do not have this double nesting, so
            # now we get to account for both :toot:
            dash = t.get("dashboard", {}) or t
<<<<<<< HEAD

            # Replace values with LMA-style templating
            dash = self._strip_existing_datasources(dash)

=======
>>>>>>> 1c4fdc7a
            dash = json.dumps(dash)

            # Replace the old-style datasource templates
            dash = re.sub(r"<< datasource >>", r"${prometheusds}", dash)
            dash = re.sub(r'"datasource": "prom.*?"', r'"datasource": "${prometheusds}"', dash)
            dash = re.sub(
                r'"datasource": "(!?\w)[\w|\s|-]+?Juju generated.*?"',
                r'"datasource": "${prometheusds}"',
                dash,
            )

            # Yank out "new"+old LMA topology
            dash = re.sub(r'(,?juju_application=~)"\$app"', r'\1"\$juju_application"', dash)

            from jinja2 import Template

            content = _encode_dashboard_content(
                Template(dash).render(host=r"$host", datasource=r"${prometheusds}")  # type: ignore
            )
            id = "prog:{}".format(content[-24:-16])

            dashboards[id] = content
        return {**builtins, **dashboards}

    def _maybe_get_builtin_dashboards(self, event: RelationEvent) -> Dict:
        """Tries to match the event with an included dashboard.

        Scans dashboards packed with the charm instantiating this class, and tries to match
        one with the event. There is no guarantee that any given event will match a builtin,
        since each charm instantiating this class may include a different set of dashboards,
        or none.
        """
        builtins = {}
        dashboards_path = None

        try:
            dashboards_path = _resolve_dir_against_charm_path(
                self._charm, "src/grafana_dashboards"
            )
        except InvalidDirectoryPathError as e:
            logger.warning(
                "Invalid Grafana dashboards folder at %s: %s",
                e.grafana_dashboards_absolute_path,
                e.message,
            )

        if dashboards_path:

            def is_dashboard(p: Path) -> bool:
                return p.is_file() and p.name.endswith((".json", ".json.tmpl", ".tmpl"))

            for path in filter(is_dashboard, Path(dashboards_path).glob("*")):
                # path = Path(path)
                if event.app.name in path.name:  # type: ignore
                    id = "file:{}".format(path.stem)
                    builtins[id] = self._content_to_dashboard_object(
                        _encode_dashboard_content(path.read_bytes()), event
                    )

        return builtins

    def _content_to_dashboard_object(self, content: str, event: RelationEvent) -> Dict:
        return {
            "charm": event.app.name,  # type: ignore
            "content": content,
            "juju_topology": self._juju_topology(event),
            "inject_dropdowns": True,
        }

    # This is not actually used in the dashboards, but is present to provide a secondary
    # salt to ensure uniqueness in the dict keys in case individual charm units provide
    # dashboards
    def _juju_topology(self, event: RelationEvent) -> Dict:
        return {
            "model": self._charm.model.name,
            "model_uuid": self._charm.model.uuid,
            "application": event.app.name,  # type: ignore
            "unit": event.unit.name,  # type: ignore
        }


class CosTool:
    """Uses cos-tool to inject label matchers into alert rule expressions and validate rules."""

    _path = None
    _disabled = False

    def __init__(self, charm):
        self._charm = charm

    @property
    def path(self):
        """Lazy lookup of the path of cos-tool."""
        if self._disabled:
            return None
        if not self._path:
            self._path = self._get_tool_path()
            if not self._path:
                logger.debug("Skipping injection of juju topology as label matchers")
                self._disabled = True
        return self._path

    def apply_label_matchers(self, rules: dict, type: str) -> dict:
        """Will apply label matchers to the expression of all alerts in all supplied groups."""
        if not self.path:
            return rules
        for group in rules["groups"]:
            rules_in_group = group.get("rules", [])
            for rule in rules_in_group:
                topology = {}
                # if the user for some reason has provided juju_unit, we'll need to honor it
                # in most cases, however, this will be empty
                for label in [
                    "juju_model",
                    "juju_model_uuid",
                    "juju_application",
                    "juju_charm",
                    "juju_unit",
                ]:
                    if label in rule["labels"]:
                        topology[label] = rule["labels"][label]

                rule["expr"] = self.inject_label_matchers(rule["expr"], topology, type)
        return rules

    def validate_alert_rules(self, rules: dict) -> Tuple[bool, str]:
        """Will validate correctness of alert rules, returning a boolean and any errors."""
        if not self.path:
            logger.debug("`cos-tool` unavailable. Not validating alert correctness.")
            return True, ""

        with tempfile.TemporaryDirectory() as tmpdir:
            rule_path = Path(tmpdir + "/validate_rule.yaml")

            # Smash "our" rules format into what upstream actually uses, which is more like:
            #
            # groups:
            #   - name: foo
            #     rules:
            #       - alert: SomeAlert
            #         expr: up
            #       - alert: OtherAlert
            #         expr: up
            transformed_rules = {"groups": []}  # type: ignore
            for rule in rules["groups"]:
                transformed = {"name": str(uuid.uuid4()), "rules": [rule]}
                transformed_rules["groups"].append(transformed)

            rule_path.write_text(yaml.dump(transformed_rules))

            args = [str(self.path), "validate", str(rule_path)]
            # noinspection PyBroadException
            try:
                self._exec(args)
                return True, ""
            except subprocess.CalledProcessError as e:
                logger.debug("Validating the rules failed: %s", e.output)
                return False, ", ".join([line for line in e.output if "error validating" in line])

    def inject_label_matchers(self, expression: str, topology: dict, type: str) -> str:
        """Add label matchers to an expression."""
        if not topology:
            return expression
        if not self.path:
            logger.debug("`cos-tool` unavailable. Leaving expression unchanged: %s", expression)
            return expression
        args = [str(self.path), "--format", type, "transform"]

        variable_topology = {k: "${}".format(k) for k in topology.keys()}
        args.extend(
            [
                "--label-matcher={}={}".format(key, value)
                for key, value in variable_topology.items()
            ]
        )

        # Pass a leading "--" so expressions with a negation or subtraction aren't interpreted as
        # flags
        args.extend(["--", "{}".format(expression)])
        # noinspection PyBroadException
        try:
            return self._exec(args)
        except subprocess.CalledProcessError as e:
            logger.debug('Applying the expression failed: "%s", falling back to the original', e)
            return expression

    def _get_tool_path(self) -> Optional[Path]:
        arch = platform.machine()
        arch = "amd64" if arch == "x86_64" else arch
        res = "cos-tool-{}".format(arch)
        try:
            path = Path(res).resolve()
            path.chmod(0o777)
            return path
        except NotImplementedError:
            logger.debug("System lacks support for chmod")
        except FileNotFoundError:
            logger.debug('Could not locate cos-tool at: "{}"'.format(res))
        return None

    def _exec(self, cmd) -> str:
        result = subprocess.run(cmd, check=True, stdout=subprocess.PIPE)
        output = result.stdout.decode("utf-8").strip()
        return output<|MERGE_RESOLUTION|>--- conflicted
+++ resolved
@@ -218,11 +218,8 @@
 
 # Increment this PATCH version before using `charmcraft publish-lib` or reset
 # to 0 if you are raising the major API version
-<<<<<<< HEAD
-LIBPATCH = 26
-=======
+
 LIBPATCH = 25
->>>>>>> 1c4fdc7a
 
 logger = logging.getLogger(__name__)
 
@@ -1807,13 +1804,9 @@
             # Apparently SOME newer dashboards (such as Ceph) do not have this double nesting, so
             # now we get to account for both :toot:
             dash = t.get("dashboard", {}) or t
-<<<<<<< HEAD
 
             # Replace values with LMA-style templating
             dash = self._strip_existing_datasources(dash)
-
-=======
->>>>>>> 1c4fdc7a
             dash = json.dumps(dash)
 
             # Replace the old-style datasource templates

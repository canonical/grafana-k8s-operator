# Copyright 2021 Canonical Ltd.
# See LICENSE file for licensing details.

# Testing tools configuration
[tool.coverage.run]
branch = true

[tool.coverage.report]
show_missing = true

# Formatting tools configuration
[tool.black]
line-length = 99
target-version = ["py38"]

[tool.isort]
profile = "black"

# Linting tools configuration
[tool.flake8]
max-line-length = 99
max-doc-length = 99
max-complexity = 10
exclude = [".git", "__pycache__", ".tox", "build", "dist", "*.egg_info", "venv"]
select = ["E", "W", "F", "C", "N", "R", "D", "H"]
# Ignore W503, E501 because using black creates errors with this
# Ignore D107 Missing docstring in __init__
ignore = ["W503", "W505", "E501", "D107", "E203"]
# D100, D101, D102, D103: Ignore missing docstrings in tests
per-file-ignores = ["tests/*:D100,D101,D102,D103"]
docstring-convention = "google"
# Check for properly formatted copyright header in each file
copyright-check = "True"
copyright-author = "Canonical Ltd."
copyright-regexp = "Copyright\\s\\d{4}([-,]\\d{4})*\\s+%(author)s"

[tool.mypy]
pretty = true
mypy_path = "$MYPY_CONFIG_FILE_DIR/src:$MYPY_CONFIG_FILE_DIR/lib:$MYPY_CONFIG_FILE_DIR/tests"
follow_imports = "silent"
warn_redundant_casts = true
warn_unused_ignores = true
warn_unused_configs = true
show_traceback = true
show_error_codes = true
namespace_packages = true
explicit_package_bases = true
check_untyped_defs = true
allow_redefinition = true

# Ignore libraries that do not have type hint nor stubs
[[tool.mypy.overrides]]
<<<<<<< HEAD
module = ["ops.*", "pytest.*", "pytest_operator.*", "urllib3.*", "jinja2.*"]
ignore_missing_imports = true
=======
module = ["ops.*", "pytest.*", "pytest_operator.*", "urllib3.*"]
ignore_missing_imports = true

[tool.pytest.ini_options]
asyncio_mode = "auto"
>>>>>>> 6fb9e08a
<|MERGE_RESOLUTION|>--- conflicted
+++ resolved
@@ -50,13 +50,8 @@
 
 # Ignore libraries that do not have type hint nor stubs
 [[tool.mypy.overrides]]
-<<<<<<< HEAD
 module = ["ops.*", "pytest.*", "pytest_operator.*", "urllib3.*", "jinja2.*"]
-ignore_missing_imports = true
-=======
-module = ["ops.*", "pytest.*", "pytest_operator.*", "urllib3.*"]
 ignore_missing_imports = true
 
 [tool.pytest.ini_options]
-asyncio_mode = "auto"
->>>>>>> 6fb9e08a
+asyncio_mode = "auto"
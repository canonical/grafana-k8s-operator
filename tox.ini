# Copyright 2021 Canonical Ltd.
# See LICENSE file for licensing details.
[tox]
skipsdist=True
skip_missing_interpreters = True
envlist = lint, static-{charm,lib}, unit

[vars]
src_path = {toxinidir}/src
tst_path = {toxinidir}/tests
lib_path = {toxinidir}/lib/charms/grafana_k8s
all_path = {[vars]src_path} {[vars]tst_path} {[vars]lib_path}

[testenv]
basepython = python3
setenv =
  PYTHONPATH = {toxinidir}:{toxinidir}/lib:{[vars]src_path}
  PYTHONBREAKPOINT=ipdb.set_trace
  PY_COLORS=1
passenv =
  PYTHONPATH
  HOME
  PATH
  CHARM_BUILD_DIR
  MODEL_SETTINGS
  HTTP_PROXY
  HTTPS_PROXY
  NO_PROXY

[testenv:fmt]
description = Apply coding style standards to code
deps =
    black
    isort
commands =
    isort {[vars]all_path}
    black {[vars]all_path}

[testenv:lint]
description = Check code against coding style standards
deps =
    black
    codespell
    flake8 < 5
    flake8-docstrings
    flake8-copyright
    flake8-builtins
    pyproject-flake8
    pep8-naming
    isort
commands =
    codespell {[vars]lib_path}
    codespell . --skip .git --skip .tox --skip build --skip lib --skip venv --skip .mypy_cache
    # pflake8 wrapper supports config from pyproject.toml
    pflake8 {[vars]all_path}
    isort --check-only --diff {[vars]all_path}
    black --check --diff {[vars]all_path}

[testenv:static-{charm,lib}]
description = Run static analysis checks
deps =
    mypy
    types-dataclasses
    types-PyYAML
    types-requests
    charm: -r{toxinidir}/requirements.txt
    lib: ops
    unit: {[testenv:unit]deps}
    integration: {[testenv:integration]deps}
commands =
    charm: mypy {[vars]src_path} {posargs}
    lib: mypy --python-version 3.5 {[vars]lib_path} {posargs}

[testenv:unit]
description = Run unit tests
deps =
    pytest
    coverage[toml]
    responses
    -r{toxinidir}/requirements.txt
commands =
    /usr/bin/env sh -c 'stat sqlite-static > /dev/null 2>&1 || curl -L https://github.com/CompuRoot/static-sqlite3/releases/latest/download/sqlite3 -o sqlite-static && chmod +x sqlite-static'
    coverage run \
      --source={[vars]src_path},{[vars]lib_path} \
      -m pytest -v --tb native -s {posargs} {[vars]tst_path}/unit
    coverage report
allowlist_externals =
    /usr/bin/env

[testenv:integration]
description = Run integration tests
deps =
    aiohttp
    asyncstdlib
    git+https://github.com/juju/python-libjuju.git@9ccadfa431b9224ce2cf4b8cc2fd26935060a379
    pytest
<<<<<<< HEAD
    git+https://github.com/charmed-kubernetes/pytest-operator.git@67e6eaebf745b40065167e3b599314cb9e1c674a
=======
    pytest-operator
>>>>>>> b326e88a
commands =
    pytest -v --tb native --log-cli-level=INFO --color=yes -s {posargs} {toxinidir}/tests/integration<|MERGE_RESOLUTION|>--- conflicted
+++ resolved
@@ -80,6 +80,7 @@
     -r{toxinidir}/requirements.txt
 commands =
     /usr/bin/env sh -c 'stat sqlite-static > /dev/null 2>&1 || curl -L https://github.com/CompuRoot/static-sqlite3/releases/latest/download/sqlite3 -o sqlite-static && chmod +x sqlite-static'
+    /usr/bin/env sh -c 'stat cos-tool-amd64 > /dev/null 2>&1 || curl -L -O https://github.com/canonical/cos-tool/releases/latest/download/cos-tool-amd64'
     coverage run \
       --source={[vars]src_path},{[vars]lib_path} \
       -m pytest -v --tb native -s {posargs} {[vars]tst_path}/unit
@@ -94,10 +95,6 @@
     asyncstdlib
     git+https://github.com/juju/python-libjuju.git@9ccadfa431b9224ce2cf4b8cc2fd26935060a379
     pytest
-<<<<<<< HEAD
-    git+https://github.com/charmed-kubernetes/pytest-operator.git@67e6eaebf745b40065167e3b599314cb9e1c674a
-=======
     pytest-operator
->>>>>>> b326e88a
 commands =
     pytest -v --tb native --log-cli-level=INFO --color=yes -s {posargs} {toxinidir}/tests/integration
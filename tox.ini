--- conflicted
+++ resolved
@@ -91,10 +91,6 @@
     asyncstdlib
     git+https://github.com/juju/python-libjuju.git@9ccadfa431b9224ce2cf4b8cc2fd26935060a379
     pytest
-<<<<<<< HEAD
-    git+https://github.com/charmed-kubernetes/pytest-operator.git@67e6eaebf745b40065167e3b599314cb9e1c674a
-=======
     pytest-operator
->>>>>>> 6fb9e08a
 commands =
     pytest -v --tb native --log-cli-level=INFO --color=yes -s {posargs} {toxinidir}/tests/integration
# Copyright 2021 Canonical Ltd.
# See LICENSE file for licensing details.
[tox]
skipsdist=True
skip_missing_interpreters = True
envlist = lint, static-{charm,lib}, unit

[vars]
src_path = {toxinidir}/src
tst_path = {toxinidir}/tests
lib_path = {toxinidir}/lib/charms/grafana_k8s
all_path = {[vars]src_path} {[vars]tst_path} {[vars]lib_path}

[testenv]
basepython = python3
setenv =
  PYTHONPATH = {toxinidir}:{toxinidir}/lib:{[vars]src_path}
  PYTHONBREAKPOINT=ipdb.set_trace
  PY_COLORS=1
passenv =
  PYTHONPATH
  HOME
  PATH
  CHARM_BUILD_DIR
  MODEL_SETTINGS
  HTTP_PROXY
  HTTPS_PROXY
  NO_PROXY

[testenv:fmt]
description = Apply coding style standards to code
deps =
    black
    isort
commands =
    isort {[vars]all_path}
    black {[vars]all_path}

[testenv:lint]
description = Check code against coding style standards
deps =
    black
    codespell
    flake8
    flake8-docstrings
    flake8-copyright
    flake8-builtins
    pyproject-flake8
    pep8-naming
    isort
commands =
    codespell {[vars]lib_path}
    codespell . --skip .git --skip .tox --skip build --skip lib --skip venv --skip .mypy_cache
    # pflake8 wrapper supports config from pyproject.toml
    pflake8 {[vars]all_path}
    isort --check-only --diff {[vars]all_path}
    black --check --diff {[vars]all_path}

[testenv:static-{charm,lib}]
description = Run static analysis checks
deps =
    mypy
    types-dataclasses
    types-PyYAML
    types-requests
    charm: -r{toxinidir}/requirements.txt
    lib: ops
    unit: {[testenv:unit]deps}
    integration: {[testenv:integration]deps}
commands =
    charm: mypy {[vars]src_path} {posargs}
    lib: mypy --python-version 3.5 {[vars]lib_path} {posargs}
<<<<<<< HEAD
    unit: mypy {[vars]tst_path}/unit {posargs}
    integration: mypy {[vars]tst_path}/integration {posargs}
=======
>>>>>>> de1782d0

[testenv:unit]
description = Run unit tests
deps =
    pytest
    coverage[toml]
    responses
    -r{toxinidir}/requirements.txt
commands =
    coverage run \
      --source={[vars]src_path},{[vars]lib_path} \
      -m pytest -v --tb native -s {posargs} {[vars]tst_path}/unit
    coverage report

[testenv:integration]
description = Run integration tests
deps =
    aiohttp
    asyncstdlib
    git+https://github.com/juju/python-libjuju.git@9ccadfa431b9224ce2cf4b8cc2fd26935060a379
    pytest
    git+https://github.com/charmed-kubernetes/pytest-operator.git@67e6eaebf745b40065167e3b599314cb9e1c674a
commands =
    pytest -v --tb native --log-cli-level=INFO --color=yes -s {posargs} {toxinidir}/tests/integration<|MERGE_RESOLUTION|>--- conflicted
+++ resolved
@@ -70,11 +70,6 @@
 commands =
     charm: mypy {[vars]src_path} {posargs}
     lib: mypy --python-version 3.5 {[vars]lib_path} {posargs}
-<<<<<<< HEAD
-    unit: mypy {[vars]tst_path}/unit {posargs}
-    integration: mypy {[vars]tst_path}/integration {posargs}
-=======
->>>>>>> de1782d0
 
 [testenv:unit]
 description = Run unit tests
